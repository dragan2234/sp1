//! An end-to-end-prover implementation for the SP1 RISC-V zkVM.
//!
//! Separates the proof generation process into multiple stages:
//!
//! 1. Generate shard proofs which split up and prove the valid execution of a RISC-V program.
//! 2. Compress shard proofs into a single shard proof.
//! 3. Wrap the shard proof into a SNARK-friendly field.
//! 4. Wrap the last shard proof, proven over the SNARK-friendly field, into a PLONK proof.

#![allow(clippy::too_many_arguments)]
#![allow(clippy::new_without_default)]
#![allow(clippy::collapsible_else_if)]

pub mod build;
pub mod components;
pub mod shapes;
pub mod types;
pub mod utils;
pub mod verify;

use std::{
    borrow::Borrow,
    collections::BTreeMap,
    env,
    num::NonZeroUsize,
    path::Path,
    sync::{
        atomic::{AtomicUsize, Ordering},
        mpsc::{channel, sync_channel},
        Arc, Mutex, OnceLock,
    },
    thread,
};

use crate::shapes::SP1CompressProgramShape;
use lru::LruCache;
use p3_baby_bear::BabyBear;
use p3_field::{AbstractField, PrimeField, PrimeField32};
use p3_matrix::dense::RowMajorMatrix;
use shapes::SP1ProofShape;
use sp1_core_executor::{ExecutionError, ExecutionReport, Executor, Program, SP1Context};
use sp1_core_machine::{
    io::SP1Stdin,
    reduce::SP1ReduceProof,
    riscv::{CoreShapeConfig, RiscvAir},
    utils::{concurrency::TurnBasedSync, SP1CoreProverError},
};
use sp1_primitives::{hash_deferred_proof, io::SP1PublicValues};
use sp1_recursion_circuit::{
    hash::FieldHasher,
    machine::{
        PublicValuesOutputDigest, SP1CompressRootVerifierWithVKey, SP1CompressShape,
        SP1CompressWithVKeyVerifier, SP1CompressWithVKeyWitnessValues, SP1CompressWithVkeyShape,
        SP1CompressWitnessValues, SP1DeferredVerifier, SP1DeferredWitnessValues,
        SP1MerkleProofWitnessValues, SP1RecursionShape, SP1RecursionWitnessValues,
        SP1RecursiveVerifier,
    },
    merkle_tree::MerkleTree,
    witness::Witnessable,
    WrapConfig,
};
use sp1_recursion_compiler::{
    circuit::AsmCompiler,
    config::InnerConfig,
    ir::{Builder, Witness},
};
use sp1_recursion_core::{
    air::RecursionPublicValues,
    machine::RecursionAir,
    runtime::ExecutionRecord,
    shape::{RecursionShape, RecursionShapeConfig},
    stark::BabyBearPoseidon2Outer,
    RecursionProgram, Runtime as RecursionRuntime,
};
pub use sp1_recursion_gnark_ffi::proof::{Groth16Bn254Proof, PlonkBn254Proof};
use sp1_recursion_gnark_ffi::{groth16_bn254::Groth16Bn254Prover, plonk_bn254::PlonkBn254Prover};
use sp1_stark::{
<<<<<<< HEAD
    air::PublicValues, baby_bear_poseidon2::BabyBearPoseidon2, Challenge, MachineProver,
    SP1CoreOpts, SP1ProverOpts, ShardProof, StarkGenericConfig, StarkVerifyingKey, Val, Word,
    DIGEST_SIZE,
=======
    air::{InteractionScope, PublicValues},
    baby_bear_poseidon2::BabyBearPoseidon2,
    Challenge, Challenger, MachineProver, MachineProvingKey, ProofShape, SP1CoreOpts,
    SP1ProverOpts, ShardProof, StarkGenericConfig, StarkVerifyingKey, Val, Word, DIGEST_SIZE,
>>>>>>> 2377fd09
};
use sp1_stark::{MachineProvingKey, ProofShape};
use tracing::instrument;

pub use types::*;
use utils::{sp1_committed_values_digest_bn254, sp1_vkey_digest_bn254, words_to_bytes};

use components::{DefaultProverComponents, SP1ProverComponents};

pub use sp1_core_machine::SP1_CIRCUIT_VERSION;

/// The configuration for the core prover.
pub type CoreSC = BabyBearPoseidon2;

/// The configuration for the inner prover.
pub type InnerSC = BabyBearPoseidon2;

/// The configuration for the outer prover.
pub type OuterSC = BabyBearPoseidon2Outer;

pub type DeviceProvingKey<C> = <<C as SP1ProverComponents>::CoreProver as MachineProver<
    BabyBearPoseidon2,
    RiscvAir<BabyBear>,
>>::DeviceProvingKey;

const COMPRESS_DEGREE: usize = 3;
const SHRINK_DEGREE: usize = 3;
const WRAP_DEGREE: usize = 9;

const CORE_CACHE_SIZE: usize = 5;
pub const REDUCE_BATCH_SIZE: usize = 2;

pub type CompressAir<F> = RecursionAir<F, COMPRESS_DEGREE>;
pub type ShrinkAir<F> = RecursionAir<F, SHRINK_DEGREE>;
pub type WrapAir<F> = RecursionAir<F, WRAP_DEGREE>;

#[allow(clippy::type_complexity)]
enum TracesOrInput {
    ProgramRecordTraces(
        Box<(
            Arc<RecursionProgram<BabyBear>>,
            ExecutionRecord<BabyBear>,
            Vec<(String, RowMajorMatrix<BabyBear>)>,
        )>,
    ),
    CircuitWitness(Box<SP1CircuitWitness>),
}

/// A end-to-end prover implementation for the SP1 RISC-V zkVM.
pub struct SP1Prover<C: SP1ProverComponents = DefaultProverComponents> {
    /// The machine used for proving the core step.
    pub core_prover: C::CoreProver,

    /// The machine used for proving the recursive and reduction steps.
    pub compress_prover: C::CompressProver,

    /// The machine used for proving the shrink step.
    pub shrink_prover: C::ShrinkProver,

    /// The machine used for proving the wrapping step.
    pub wrap_prover: C::WrapProver,

    pub recursion_programs: Mutex<LruCache<SP1RecursionShape, Arc<RecursionProgram<BabyBear>>>>,

    pub recursion_cache_misses: AtomicUsize,

    pub compress_programs: BTreeMap<SP1CompressWithVkeyShape, Arc<RecursionProgram<BabyBear>>>,

    pub compress_cache_misses: AtomicUsize,

    pub vk_root: <InnerSC as FieldHasher<BabyBear>>::Digest,

    pub allowed_vk_map: BTreeMap<<InnerSC as FieldHasher<BabyBear>>::Digest, usize>,

    pub vk_merkle_tree: MerkleTree<BabyBear, InnerSC>,

    pub core_shape_config: Option<CoreShapeConfig<BabyBear>>,

    pub recursion_shape_config: Option<RecursionShapeConfig<BabyBear, CompressAir<BabyBear>>>,

    pub wrap_program: OnceLock<Arc<RecursionProgram<BabyBear>>>,

    pub wrap_vk: OnceLock<StarkVerifyingKey<OuterSC>>,

    pub vk_verification: bool,
}

impl<C: SP1ProverComponents> SP1Prover<C> {
    /// Initializes a new [SP1Prover].
    #[instrument(name = "initialize prover", level = "debug", skip_all)]
    pub fn new() -> Self {
        Self::uninitialized()
    }

    /// Creates a new [SP1Prover] with lazily initialized components.
    pub fn uninitialized() -> Self {
        // Initialize the provers.
        let core_machine = RiscvAir::machine(CoreSC::default());
        let core_prover = C::CoreProver::new(core_machine);

        let compress_machine = CompressAir::compress_machine(InnerSC::default());
        let compress_prover = C::CompressProver::new(compress_machine);

        // TODO: Put the correct shrink and wrap machines here.
        let shrink_machine = ShrinkAir::shrink_machine(InnerSC::compressed());
        let shrink_prover = C::ShrinkProver::new(shrink_machine);

        let wrap_machine = WrapAir::wrap_machine(OuterSC::default());
        let wrap_prover = C::WrapProver::new(wrap_machine);

        let core_cache_size = NonZeroUsize::new(
            env::var("PROVER_CORE_CACHE_SIZE")
                .unwrap_or_else(|_| CORE_CACHE_SIZE.to_string())
                .parse()
                .unwrap_or(CORE_CACHE_SIZE),
        )
        .expect("PROVER_CORE_CACHE_SIZE must be a non-zero usize");

        let core_shape_config = env::var("FIX_CORE_SHAPES")
            .map(|v| v.eq_ignore_ascii_case("true"))
            .unwrap_or(true)
            .then_some(CoreShapeConfig::default());

        let recursion_shape_config = env::var("FIX_RECURSION_SHAPES")
            .map(|v| v.eq_ignore_ascii_case("true"))
            .unwrap_or(true)
            .then_some(RecursionShapeConfig::default());

        let vk_verification =
            env::var("VERIFY_VK").map(|v| v.eq_ignore_ascii_case("true")).unwrap_or(false);
        tracing::info!("vk verification: {}", vk_verification);

        // Read the shapes from the shapes directory and deserialize them into memory.
        let allowed_vk_map: BTreeMap<[BabyBear; DIGEST_SIZE], usize> = if vk_verification {
            bincode::deserialize(include_bytes!("../vk_map.bin")).unwrap()
        } else {
            bincode::deserialize(include_bytes!("../dummy_vk_map.bin")).unwrap()
        };

        let (root, merkle_tree) = MerkleTree::commit(allowed_vk_map.keys().copied().collect());

        let mut compress_programs = BTreeMap::new();
        if let Some(config) = &recursion_shape_config {
            SP1ProofShape::generate_compress_shapes(config, REDUCE_BATCH_SIZE).for_each(|shape| {
                let compress_shape = SP1CompressWithVkeyShape {
                    compress_shape: shape.into(),
                    merkle_tree_height: merkle_tree.height,
                };
                let input = SP1CompressWithVKeyWitnessValues::dummy(
                    compress_prover.machine(),
                    &compress_shape,
                );
                let program = compress_program_from_input::<C>(
                    recursion_shape_config.as_ref(),
                    &compress_prover,
                    vk_verification,
                    &input,
                );
                let program = Arc::new(program);
                compress_programs.insert(compress_shape, program);
            });
        }

        Self {
            core_prover,
            compress_prover,
            shrink_prover,
            wrap_prover,
            recursion_programs: Mutex::new(LruCache::new(core_cache_size)),
            recursion_cache_misses: AtomicUsize::new(0),
            compress_programs,
            compress_cache_misses: AtomicUsize::new(0),
            vk_root: root,
            vk_merkle_tree: merkle_tree,
            allowed_vk_map,
            core_shape_config,
            recursion_shape_config,
            vk_verification,
            wrap_program: OnceLock::new(),
            wrap_vk: OnceLock::new(),
        }
    }

    /// Creates a proving key and a verifying key for a given RISC-V ELF.
    #[instrument(name = "setup", level = "debug", skip_all)]
    pub fn setup(
        &self,
        elf: &[u8],
    ) -> (SP1ProvingKey, DeviceProvingKey<C>, Program, SP1VerifyingKey) {
        let program = self.get_program(elf).unwrap();
        let (pk, vk) = self.core_prover.setup(&program);
        let vk = SP1VerifyingKey { vk };
        let pk = SP1ProvingKey {
            pk: self.core_prover.pk_to_host(&pk),
            elf: elf.to_vec(),
            vk: vk.clone(),
        };
        let pk_d = self.core_prover.pk_to_device(&pk.pk);
        (pk, pk_d, program, vk)
    }

    /// Get a program with an allowed preprocessed shape.
    pub fn get_program(&self, elf: &[u8]) -> eyre::Result<Program> {
        let mut program = Program::from(elf)?;
        if let Some(core_shape_config) = &self.core_shape_config {
            core_shape_config.fix_preprocessed_shape(&mut program)?;
        }
        Ok(program)
    }

    /// Generate a proof of an SP1 program with the specified inputs.
    #[instrument(name = "execute", level = "info", skip_all)]
    pub fn execute<'a>(
        &'a self,
        elf: &[u8],
        stdin: &SP1Stdin,
        mut context: SP1Context<'a>,
    ) -> Result<(SP1PublicValues, ExecutionReport), ExecutionError> {
        context.subproof_verifier.replace(Arc::new(self));
        let program = self.get_program(elf).unwrap();
        let opts = SP1CoreOpts::default();
        let mut runtime = Executor::with_context(program, opts, context);
        runtime.write_vecs(&stdin.buffer);
        for (proof, vkey) in stdin.proofs.iter() {
            runtime.write_proof(proof.clone(), vkey.clone());
        }
        runtime.run_fast()?;
        Ok((SP1PublicValues::from(&runtime.state.public_values_stream), runtime.report))
    }

    /// Generate shard proofs which split up and prove the valid execution of a RISC-V program with
    /// the core prover. Uses the provided context.
    #[instrument(name = "prove_core", level = "info", skip_all)]
    pub fn prove_core<'a>(
        &'a self,
        pk_d: &<<C as SP1ProverComponents>::CoreProver as MachineProver<
            BabyBearPoseidon2,
            RiscvAir<BabyBear>,
        >>::DeviceProvingKey,
        program: Program,
        stdin: &SP1Stdin,
        opts: SP1ProverOpts,
        mut context: SP1Context<'a>,
    ) -> Result<SP1CoreProof, SP1CoreProverError> {
        context.subproof_verifier.replace(Arc::new(self));
<<<<<<< HEAD
        let program = self.get_program(&pk.elf).unwrap();
        let pk = self.core_prover.pk_to_device(&pk.pk);
        let (proof, public_values_stream, cycles) =
            sp1_core_machine::utils::prove_with_context::<_, C::CoreProver>(
                &self.core_prover,
                &pk,
                program,
                stdin,
                opts.core_opts,
                context,
                self.core_shape_config.as_ref(),
            )?;
        Self::check_for_high_cycles(cycles);
        let public_values = SP1PublicValues::from(&public_values_stream);
        Ok(SP1CoreProof {
            proof: SP1CoreProofData(proof.shard_proofs),
            stdin: stdin.clone(),
            public_values,
            cycles,
        })
    }

    pub fn recursion_program(
        &self,
        input: &SP1RecursionWitnessValues<CoreSC>,
    ) -> Arc<RecursionProgram<BabyBear>> {
        let mut cache = self.recursion_programs.lock().unwrap_or_else(|e| e.into_inner());
        cache
            .get_or_insert(input.shape(), || {
                let misses = self.recursion_cache_misses.fetch_add(1, Ordering::Relaxed);
                tracing::debug!("core cache miss, misses: {}", misses);
                // Get the operations.
                let builder_span = tracing::debug_span!("build recursion program").entered();
                let mut builder = Builder::<InnerConfig>::default();

                let input = input.read(&mut builder);
                SP1RecursiveVerifier::verify(&mut builder, self.core_prover.machine(), input);
                let operations = builder.into_operations();
                builder_span.exit();

                // Compile the program.
                let compiler_span = tracing::debug_span!("compile recursion program").entered();
                let mut compiler = AsmCompiler::<InnerConfig>::default();
                let mut program = compiler.compile(operations);
                if let Some(recursion_shape_config) = &self.recursion_shape_config {
                    recursion_shape_config.fix_shape(&mut program);
                }
                let program = Arc::new(program);
                compiler_span.exit();
                program
            })
            .clone()
    }

    pub fn compress_program(
        &self,
        shape_tuning: bool,
        input: &SP1CompressWithVKeyWitnessValues<InnerSC>,
    ) -> Arc<RecursionProgram<BabyBear>> {
        if self.recursion_shape_config.is_some() && !shape_tuning {
            self.compress_programs.get(&input.shape()).map(Clone::clone).unwrap()
        } else {
            // Get the operations.
            Arc::new(compress_program_from_input::<C>(
                self.recursion_shape_config.as_ref(),
                &self.compress_prover,
                self.vk_verification,
                input,
            ))
        }
    }

    pub fn shrink_program(
        &self,
        shrink_shape: RecursionShape,
        input: &SP1CompressWithVKeyWitnessValues<InnerSC>,
    ) -> Arc<RecursionProgram<BabyBear>> {
        // Get the operations.
        let builder_span = tracing::debug_span!("build shrink program").entered();
        let mut builder = Builder::<InnerConfig>::default();
        let input = input.read(&mut builder);
        // Verify the proof.
        SP1CompressRootVerifierWithVKey::verify(
            &mut builder,
            self.compress_prover.machine(),
            input,
            self.vk_verification,
            PublicValuesOutputDigest::Reduce,
        );
        let operations = builder.into_operations();
        builder_span.exit();

        // Compile the program.
        let compiler_span = tracing::debug_span!("compile shrink program").entered();
        let mut compiler = AsmCompiler::<InnerConfig>::default();
        let mut program = compiler.compile(operations);

        program.shape = Some(shrink_shape);
        let program = Arc::new(program);
        compiler_span.exit();
        program
    }

    pub fn wrap_program(&self) -> Arc<RecursionProgram<BabyBear>> {
        self.wrap_program
            .get_or_init(|| {
                // Get the operations.
                let builder_span = tracing::debug_span!("build compress program").entered();
                let mut builder = Builder::<WrapConfig>::default();

                let shrink_shape: ProofShape = ShrinkAir::<BabyBear>::shrink_shape().into();
                let input_shape = SP1CompressShape::from(vec![shrink_shape]);
                let shape = SP1CompressWithVkeyShape {
                    compress_shape: input_shape,
                    merkle_tree_height: self.vk_merkle_tree.height,
                };
                let dummy_input =
                    SP1CompressWithVKeyWitnessValues::dummy(self.shrink_prover.machine(), &shape);

                let input = dummy_input.read(&mut builder);

                // Attest that the merkle tree root is correct.
                let root = input.merkle_var.root;
                for (val, expected) in root.iter().zip(self.vk_root.iter()) {
                    builder.assert_felt_eq(*val, *expected);
                }
                // Verify the proof.
                SP1CompressRootVerifierWithVKey::verify(
                    &mut builder,
                    self.shrink_prover.machine(),
                    input,
                    self.vk_verification,
                    PublicValuesOutputDigest::Root,
                );

                let operations = builder.into_operations();
                builder_span.exit();

                // Compile the program.
                let compiler_span = tracing::debug_span!("compile compress program").entered();
                let mut compiler = AsmCompiler::<WrapConfig>::default();
                let program = Arc::new(compiler.compile(operations));
                compiler_span.exit();
                program
            })
            .clone()
    }

    pub fn deferred_program(
        &self,
        input: &SP1DeferredWitnessValues<InnerSC>,
    ) -> Arc<RecursionProgram<BabyBear>> {
        // Compile the program.

        // Get the operations.
        let operations_span =
            tracing::debug_span!("get operations for the deferred program").entered();
        let mut builder = Builder::<InnerConfig>::default();
        let input_read_span = tracing::debug_span!("Read input values").entered();
        let input = input.read(&mut builder);
        input_read_span.exit();
        let verify_span = tracing::debug_span!("Verify deferred program").entered();

        // Verify the proof.
        SP1DeferredVerifier::verify(
            &mut builder,
            self.compress_prover.machine(),
            input,
            self.vk_verification,
        );
        verify_span.exit();
        let operations = builder.into_operations();
        operations_span.exit();

        let compiler_span = tracing::debug_span!("compile deferred program").entered();
        let mut compiler = AsmCompiler::<InnerConfig>::default();
        let mut program = compiler.compile(operations);
        if let Some(recursion_shape_config) = &self.recursion_shape_config {
            recursion_shape_config.fix_shape(&mut program);
        }
        let program = Arc::new(program);
        compiler_span.exit();
        program
    }

    pub fn get_recursion_core_inputs(
        &self,
        vk: &StarkVerifyingKey<CoreSC>,
        shard_proofs: &[ShardProof<CoreSC>],
        batch_size: usize,
        is_complete: bool,
    ) -> Vec<SP1RecursionWitnessValues<CoreSC>> {
        let mut core_inputs = Vec::new();

        // Prepare the inputs for the recursion programs.
        for (batch_idx, batch) in shard_proofs.chunks(batch_size).enumerate() {
            let proofs = batch.to_vec();

            core_inputs.push(SP1RecursionWitnessValues {
                vk: vk.clone(),
                shard_proofs: proofs.clone(),
                is_complete,
                is_first_shard: batch_idx == 0,
                vk_root: self.vk_root,
            });
        }

        core_inputs
    }

    pub fn get_recursion_deferred_inputs<'a>(
        &'a self,
        vk: &'a StarkVerifyingKey<CoreSC>,
        last_proof_pv: &PublicValues<Word<BabyBear>, BabyBear>,
        deferred_proofs: &[SP1ReduceProof<InnerSC>],
        batch_size: usize,
    ) -> Vec<SP1DeferredWitnessValues<InnerSC>> {
        // Prepare the inputs for the deferred proofs recursive verification.
        let mut deferred_digest = [Val::<InnerSC>::zero(); DIGEST_SIZE];
        let mut deferred_inputs = Vec::new();

        for batch in deferred_proofs.chunks(batch_size) {
            let vks_and_proofs =
                batch.iter().cloned().map(|proof| (proof.vk, proof.proof)).collect::<Vec<_>>();

            let input = SP1CompressWitnessValues { vks_and_proofs, is_complete: true };
            let input = self.make_merkle_proofs(input);
            let SP1CompressWithVKeyWitnessValues { compress_val, merkle_val } = input;

            deferred_inputs.push(SP1DeferredWitnessValues {
                vks_and_proofs: compress_val.vks_and_proofs,
                vk_merkle_data: merkle_val,
                start_reconstruct_deferred_digest: deferred_digest,
                is_complete: false,
                sp1_vk_digest: vk.hash_babybear(),
                end_pc: Val::<InnerSC>::zero(),
                end_shard: last_proof_pv.shard + BabyBear::one(),
                end_execution_shard: last_proof_pv.execution_shard,
                init_addr_bits: last_proof_pv.last_init_addr_bits,
                finalize_addr_bits: last_proof_pv.last_finalize_addr_bits,
                committed_value_digest: last_proof_pv.committed_value_digest,
                deferred_proofs_digest: last_proof_pv.deferred_proofs_digest,
            });

            deferred_digest = Self::hash_deferred_proofs(deferred_digest, batch);
        }
        deferred_inputs
    }

    /// Generate the inputs for the first layer of recursive proofs.
    #[allow(clippy::type_complexity)]
    pub fn get_first_layer_inputs<'a>(
        &'a self,
        vk: &'a SP1VerifyingKey,
        shard_proofs: &[ShardProof<InnerSC>],
        deferred_proofs: &[SP1ReduceProof<InnerSC>],
        batch_size: usize,
    ) -> Vec<SP1CircuitWitness> {
        let is_complete = shard_proofs.len() == 1 && deferred_proofs.is_empty();
        let core_inputs =
            self.get_recursion_core_inputs(&vk.vk, shard_proofs, batch_size, is_complete);
        let last_proof_pv = shard_proofs.last().unwrap().public_values.as_slice().borrow();
        let deferred_inputs =
            self.get_recursion_deferred_inputs(&vk.vk, last_proof_pv, deferred_proofs, batch_size);
=======
>>>>>>> 2377fd09

        // Launch two threads to simultaneously prove the core and compile the first few
        // recursion programs in parallel.
        let span = tracing::Span::current().clone();
        std::thread::scope(|s| {
            let _span = span.enter();
            let (proof_tx, proof_rx) = channel();
            let (shape_tx, shape_rx) = channel();

            let span = tracing::Span::current().clone();
            let handle = s.spawn(move || {
                let _span = span.enter();

                // Copy the proving key to the device.
                let pk = pk_d;

                // Prove the core and stream the proofs and shapes.
                sp1_core_machine::utils::prove_core_stream::<_, C::CoreProver>(
                    &self.core_prover,
                    pk,
                    program,
                    stdin,
                    opts.core_opts,
                    context,
                    self.core_shape_config.as_ref(),
                    proof_tx,
                    shape_tx,
                )
            });

            // Only receive up to first three shapes, since having more would just not be cached.
            for _ in 0..3 {
                if let Ok(shape) = shape_rx.recv() {
                    let compress_shape = SP1CompressProgramShape::Recursion(SP1RecursionShape {
                        proof_shapes: vec![shape],
                        is_complete: true,
                    });

                    // Insert the program into the cache.
                    self.program_from_shape(false, compress_shape, None);
                }
            }

            // Collect the shard proofs and the public values stream.
            let shard_proofs: Vec<ShardProof<_>> = proof_rx.iter().collect();
            let (public_values_stream, cycles) = handle.join().unwrap().unwrap();
            let public_values = SP1PublicValues::from(&public_values_stream);
            Self::check_for_high_cycles(cycles);
            Ok(SP1CoreProof {
                proof: SP1CoreProofData(shard_proofs),
                stdin: stdin.clone(),
                public_values,
                cycles,
            })
        })
    }

    /// Reduce shards proofs to a single shard proof using the recursion prover.
    #[instrument(name = "compress", level = "info", skip_all)]
    pub fn compress(
        &self,
        vk: &SP1VerifyingKey,
        proof: SP1CoreProof,
        deferred_proofs: Vec<SP1ReduceProof<InnerSC>>,
        opts: SP1ProverOpts,
    ) -> Result<SP1ReduceProof<InnerSC>, SP1RecursionProverError> {
        // The batch size for reducing two layers of recursion.
        let batch_size = REDUCE_BATCH_SIZE;
        // The batch size for reducing the first layer of recursion.
        let first_layer_batch_size = 1;

        let shard_proofs = &proof.proof.0;

        // Generate the first layer inputs.
        let first_layer_inputs =
            self.get_first_layer_inputs(vk, shard_proofs, &deferred_proofs, first_layer_batch_size);

        // Calculate the expected height of the tree.
        let mut expected_height = if first_layer_inputs.len() == 1 { 0 } else { 1 };
        let num_first_layer_inputs = first_layer_inputs.len();
        let mut num_layer_inputs = num_first_layer_inputs;
        while num_layer_inputs > batch_size {
            num_layer_inputs = num_layer_inputs.div_ceil(2);
            expected_height += 1;
        }

        // Generate the proofs.
        let span = tracing::Span::current().clone();
        let (vk, proof) = thread::scope(|s| {
            let _span = span.enter();

            // Spawn a worker that sends the first layer inputs to a bounded channel.
            let input_sync = Arc::new(TurnBasedSync::new());
            let (input_tx, input_rx) = sync_channel::<(usize, usize, SP1CircuitWitness, bool)>(
                opts.recursion_opts.checkpoints_channel_capacity,
            );
            let input_tx = Arc::new(Mutex::new(input_tx));
            {
                let input_tx = Arc::clone(&input_tx);
                let input_sync = Arc::clone(&input_sync);
                s.spawn(move || {
                    for (index, input) in first_layer_inputs.into_iter().enumerate() {
                        input_sync.wait_for_turn(index);
                        input_tx.lock().unwrap().send((index, 0, input, false)).unwrap();
                        input_sync.advance_turn();
                    }
                });
            }

            // Spawn workers who generate the records and traces.
            let record_and_trace_sync = Arc::new(TurnBasedSync::new());
            let (record_and_trace_tx, record_and_trace_rx) =
                sync_channel::<(usize, usize, TracesOrInput)>(
                    opts.recursion_opts.records_and_traces_channel_capacity,
                );
            let record_and_trace_tx = Arc::new(Mutex::new(record_and_trace_tx));
            let record_and_trace_rx = Arc::new(Mutex::new(record_and_trace_rx));
            let input_rx = Arc::new(Mutex::new(input_rx));
            for _ in 0..opts.recursion_opts.trace_gen_workers {
                let record_and_trace_sync = Arc::clone(&record_and_trace_sync);
                let record_and_trace_tx = Arc::clone(&record_and_trace_tx);
                let input_rx = Arc::clone(&input_rx);
                let span = tracing::debug_span!("generate records and traces");
                s.spawn(move || {
                    let _span = span.enter();
                    loop {
                        let received = { input_rx.lock().unwrap().recv() };
                        if let Ok((index, height, input, false)) = received {
                            // Get the program and witness stream.
                            let (program, witness_stream) = tracing::debug_span!(
                                "get program and witness stream"
                            )
                            .in_scope(|| match input {
                                SP1CircuitWitness::Core(input) => {
                                    let mut witness_stream = Vec::new();
                                    Witnessable::<InnerConfig>::write(&input, &mut witness_stream);
                                    (self.recursion_program(&input), witness_stream)
                                }
                                SP1CircuitWitness::Deferred(input) => {
                                    let mut witness_stream = Vec::new();
                                    Witnessable::<InnerConfig>::write(&input, &mut witness_stream);
                                    (self.deferred_program(&input), witness_stream)
                                }
                                SP1CircuitWitness::Compress(input) => {
                                    let mut witness_stream = Vec::new();

                                    let input_with_merkle = self.make_merkle_proofs(input);

                                    Witnessable::<InnerConfig>::write(
                                        &input_with_merkle,
                                        &mut witness_stream,
                                    );

                                    (
                                        self.compress_program(false, &input_with_merkle),
                                        witness_stream,
                                    )
                                }
                            });

                            // Execute the runtime.
                            let record = tracing::debug_span!("execute runtime").in_scope(|| {
                                let mut runtime =
                                    RecursionRuntime::<Val<InnerSC>, Challenge<InnerSC>, _>::new(
                                        program.clone(),
                                        self.compress_prover.config().perm.clone(),
                                    );
                                runtime.witness_stream = witness_stream.into();
                                runtime
                                    .run()
                                    .map_err(|e| {
                                        SP1RecursionProverError::RuntimeError(e.to_string())
                                    })
                                    .unwrap();
                                runtime.record
                            });

                            // Generate the dependencies.
                            let mut records = vec![record];
                            tracing::debug_span!("generate dependencies").in_scope(|| {
                                self.compress_prover.machine().generate_dependencies(
                                    &mut records,
                                    &opts.recursion_opts,
                                    None,
                                )
                            });

                            // Generate the traces.
                            let record = records.into_iter().next().unwrap();
                            let traces = tracing::debug_span!("generate traces")
                                .in_scope(|| self.compress_prover.generate_traces(&record));

                            // Wait for our turn to update the state.
                            record_and_trace_sync.wait_for_turn(index);

                            // Send the record and traces to the worker.
                            record_and_trace_tx
                                .lock()
                                .unwrap()
                                .send((
                                    index,
                                    height,
                                    TracesOrInput::ProgramRecordTraces(Box::new((
                                        program, record, traces,
                                    ))),
                                ))
                                .unwrap();

                            // Advance the turn.
                            record_and_trace_sync.advance_turn();
                        } else if let Ok((index, height, input, true)) = received {
                            record_and_trace_sync.wait_for_turn(index);

                            // Send the record and traces to the worker.
                            record_and_trace_tx
                                .lock()
                                .unwrap()
                                .send((
                                    index,
                                    height,
                                    TracesOrInput::CircuitWitness(Box::new(input)),
                                ))
                                .unwrap();

                            // Advance the turn.
                            record_and_trace_sync.advance_turn();
                        } else {
                            break;
                        }
                    }
                });
            }

            // Spawn workers who generate the compress proofs.
            let proofs_sync = Arc::new(TurnBasedSync::new());
            let (proofs_tx, proofs_rx) =
                sync_channel::<(usize, usize, StarkVerifyingKey<InnerSC>, ShardProof<InnerSC>)>(
                    num_first_layer_inputs * 2,
                );
            let proofs_tx = Arc::new(Mutex::new(proofs_tx));
            let proofs_rx = Arc::new(Mutex::new(proofs_rx));
            let mut prover_handles = Vec::new();
            for _ in 0..opts.recursion_opts.shard_batch_size {
                let prover_sync = Arc::clone(&proofs_sync);
                let record_and_trace_rx = Arc::clone(&record_and_trace_rx);
                let proofs_tx = Arc::clone(&proofs_tx);
                let span = tracing::debug_span!("prove");
                let handle = s.spawn(move || {
                    let _span = span.enter();
                    loop {
                        let received = { record_and_trace_rx.lock().unwrap().recv() };
                        if let Ok((index, height, TracesOrInput::ProgramRecordTraces(boxed_prt))) =
                            received
                        {
                            let (program, record, traces) = *boxed_prt;
                            tracing::debug_span!("batch").in_scope(|| {
                                // Get the keys.
                                let (pk, vk) = tracing::debug_span!("Setup compress program")
                                    .in_scope(|| self.compress_prover.setup(&program));

                                // Observe the proving key.
                                let mut challenger = self.compress_prover.config().challenger();
                                tracing::debug_span!("observe proving key").in_scope(|| {
                                    pk.observe_into(&mut challenger);
                                });

                                #[cfg(feature = "debug")]
                                self.compress_prover.debug_constraints(
                                    &self.compress_prover.pk_to_host(&pk),
                                    vec![record.clone()],
                                    &mut challenger.clone(),
                                );

                                // Commit to the record and traces.
                                let data = tracing::debug_span!("commit")
                                    .in_scope(|| self.compress_prover.commit(&record, traces));

                                // Generate the proof.
                                let proof = tracing::debug_span!("open").in_scope(|| {
                                    self.compress_prover.open(&pk, data, &mut challenger).unwrap()
                                });

                                // Verify the proof.
                                #[cfg(feature = "debug")]
                                self.compress_prover
                                    .machine()
                                    .verify(
                                        &vk,
                                        &sp1_stark::MachineProof {
                                            shard_proofs: vec![proof.clone()],
                                        },
                                        &mut self.compress_prover.config().challenger(),
                                    )
                                    .unwrap();

                                // Wait for our turn to update the state.
                                prover_sync.wait_for_turn(index);

                                // Send the proof.
                                proofs_tx.lock().unwrap().send((index, height, vk, proof)).unwrap();

                                // Advance the turn.
                                prover_sync.advance_turn();
                            });
                        } else if let Ok((
                            index,
                            height,
                            TracesOrInput::CircuitWitness(witness_box),
                        )) = received
                        {
                            let witness = *witness_box;
                            if let SP1CircuitWitness::Compress(inner_witness) = witness {
                                let SP1CompressWitnessValues { vks_and_proofs, is_complete: _ } =
                                    inner_witness;
                                assert!(vks_and_proofs.len() == 1);
                                let (vk, proof) = vks_and_proofs.last().unwrap();
                                // Wait for our turn to update the state.
                                prover_sync.wait_for_turn(index);

                                // Send the proof.
                                proofs_tx
                                    .lock()
                                    .unwrap()
                                    .send((index, height, vk.clone(), proof.clone()))
                                    .unwrap();

                                // Advance the turn.
                                prover_sync.advance_turn();
                            }
                        } else {
                            break;
                        }
                    }
                });
                prover_handles.push(handle);
            }

            // Spawn a worker that generates inputs for the next layer.
            let handle = {
                let input_tx = Arc::clone(&input_tx);
                let proofs_rx = Arc::clone(&proofs_rx);
                let span = tracing::debug_span!("generate next layer inputs");
                s.spawn(move || {
                    let _span = span.enter();
                    let mut count = num_first_layer_inputs;
                    let mut batch: Vec<(
                        usize,
                        usize,
                        StarkVerifyingKey<InnerSC>,
                        ShardProof<InnerSC>,
                    )> = Vec::new();
                    loop {
                        if expected_height == 0 {
                            break;
                        }
                        let received = { proofs_rx.lock().unwrap().recv() };
                        if let Ok((index, height, vk, proof)) = received {
                            batch.push((index, height, vk, proof));

                            // If we haven't reached the batch size, continue.
                            if batch.len() < batch_size {
                                continue;
                            }

                            // Compute whether we're at the last input of a layer.
                            let mut is_last = false;
                            if let Some(first) = batch.first() {
                                is_last = first.1 != height;
                            }

                            // If we're at the last input of a layer, we need to only include the
                            // first input, otherwise we include all inputs.
                            let inputs =
                                if is_last { vec![batch[0].clone()] } else { batch.clone() };

                            let next_input_height = inputs[0].1 + 1;

                            let is_complete = next_input_height == expected_height;

                            let vks_and_proofs = inputs
                                .into_iter()
                                .map(|(_, _, vk, proof)| (vk, proof))
                                .collect::<Vec<_>>();
                            let input = SP1CircuitWitness::Compress(SP1CompressWitnessValues {
                                vks_and_proofs,
                                is_complete,
                            });

                            input_sync.wait_for_turn(count);
                            input_tx
                                .lock()
                                .unwrap()
                                .send((count, next_input_height, input, is_last))
                                .unwrap();
                            input_sync.advance_turn();
                            count += 1;

                            // If we're at the root of the tree, stop generating inputs.
                            if is_complete {
                                break;
                            }

                            // If we were at the last input of a layer, we keep everything but the
                            // first input. Otherwise, we empty the batch.
                            if is_last {
                                batch = vec![batch[1].clone()];
                            } else {
                                batch = Vec::new();
                            }
                        } else {
                            break;
                        }
                    }
                })
            };

            // Wait for all the provers to finish.
            drop(input_tx);
            drop(record_and_trace_tx);
            drop(proofs_tx);
            for handle in prover_handles {
                handle.join().unwrap();
            }
            handle.join().unwrap();

            let (_, _, vk, proof) = proofs_rx.lock().unwrap().recv().unwrap();
            (vk, proof)
        });

        Ok(SP1ReduceProof { vk, proof })
    }

    /// Wrap a reduce proof into a STARK proven over a SNARK-friendly field.
    #[instrument(name = "shrink", level = "info", skip_all)]
    pub fn shrink(
        &self,
        reduced_proof: SP1ReduceProof<InnerSC>,
        opts: SP1ProverOpts,
    ) -> Result<SP1ReduceProof<InnerSC>, SP1RecursionProverError> {
        // Make the compress proof.
        let SP1ReduceProof { vk: compressed_vk, proof: compressed_proof } = reduced_proof;
        let input = SP1CompressWitnessValues {
            vks_and_proofs: vec![(compressed_vk, compressed_proof)],
            is_complete: true,
        };

        let input_with_merkle = self.make_merkle_proofs(input);

        let program =
            self.shrink_program(ShrinkAir::<BabyBear>::shrink_shape(), &input_with_merkle);

        // Run the compress program.
        let mut runtime = RecursionRuntime::<Val<InnerSC>, Challenge<InnerSC>, _>::new(
            program.clone(),
            self.shrink_prover.config().perm.clone(),
        );

        let mut witness_stream = Vec::new();
        Witnessable::<InnerConfig>::write(&input_with_merkle, &mut witness_stream);

        runtime.witness_stream = witness_stream.into();

        runtime.run().map_err(|e| SP1RecursionProverError::RuntimeError(e.to_string()))?;

        runtime.print_stats();
        tracing::debug!("Shrink program executed successfully");

        let (shrink_pk, shrink_vk) =
            tracing::debug_span!("setup shrink").in_scope(|| self.shrink_prover.setup(&program));

        // Prove the compress program.
        let mut compress_challenger = self.shrink_prover.config().challenger();
        let mut compress_proof = self
            .shrink_prover
            .prove(&shrink_pk, vec![runtime.record], &mut compress_challenger, opts.recursion_opts)
            .unwrap();

        Ok(SP1ReduceProof { vk: shrink_vk, proof: compress_proof.shard_proofs.pop().unwrap() })
    }

    /// Wrap a reduce proof into a STARK proven over a SNARK-friendly field.
    #[instrument(name = "wrap_bn254", level = "info", skip_all)]
    pub fn wrap_bn254(
        &self,
        compressed_proof: SP1ReduceProof<InnerSC>,
        opts: SP1ProverOpts,
    ) -> Result<SP1ReduceProof<OuterSC>, SP1RecursionProverError> {
        let SP1ReduceProof { vk: compressed_vk, proof: compressed_proof } = compressed_proof;
        let input = SP1CompressWitnessValues {
            vks_and_proofs: vec![(compressed_vk, compressed_proof)],
            is_complete: true,
        };
        let input_with_vk = self.make_merkle_proofs(input);

        let program = self.wrap_program();

        // Run the compress program.
        let mut runtime = RecursionRuntime::<Val<InnerSC>, Challenge<InnerSC>, _>::new(
            program.clone(),
            self.shrink_prover.config().perm.clone(),
        );

        let mut witness_stream = Vec::new();
        Witnessable::<InnerConfig>::write(&input_with_vk, &mut witness_stream);

        runtime.witness_stream = witness_stream.into();

        runtime.run().map_err(|e| SP1RecursionProverError::RuntimeError(e.to_string()))?;

        runtime.print_stats();
        tracing::debug!("wrap program executed successfully");

        // Setup the wrap program.
        let (wrap_pk, wrap_vk) =
            tracing::debug_span!("setup wrap").in_scope(|| self.wrap_prover.setup(&program));

        if self.wrap_vk.set(wrap_vk.clone()).is_ok() {
            tracing::debug!("wrap verifier key set");
        }

        // Prove the wrap program.
        let mut wrap_challenger = self.wrap_prover.config().challenger();
        let time = std::time::Instant::now();
        let mut wrap_proof = self
            .wrap_prover
            .prove(&wrap_pk, vec![runtime.record], &mut wrap_challenger, opts.recursion_opts)
            .unwrap();
        let elapsed = time.elapsed();
        tracing::debug!("wrap proving time: {:?}", elapsed);
        let mut wrap_challenger = self.wrap_prover.config().challenger();
        self.wrap_prover.machine().verify(&wrap_vk, &wrap_proof, &mut wrap_challenger).unwrap();
        tracing::info!("wrapping successful");

        Ok(SP1ReduceProof { vk: wrap_vk, proof: wrap_proof.shard_proofs.pop().unwrap() })
    }

    /// Wrap the STARK proven over a SNARK-friendly field into a PLONK proof.
    #[instrument(name = "wrap_plonk_bn254", level = "info", skip_all)]
    pub fn wrap_plonk_bn254(
        &self,
        proof: SP1ReduceProof<OuterSC>,
        build_dir: &Path,
    ) -> PlonkBn254Proof {
        let input = SP1CompressWitnessValues {
            vks_and_proofs: vec![(proof.vk.clone(), proof.proof.clone())],
            is_complete: true,
        };
        let vkey_hash = sp1_vkey_digest_bn254(&proof);
        let committed_values_digest = sp1_committed_values_digest_bn254(&proof);

        let mut witness = Witness::default();
        input.write(&mut witness);
        witness.write_committed_values_digest(committed_values_digest);
        witness.write_vkey_hash(vkey_hash);

        let prover = PlonkBn254Prover::new();
        let proof = prover.prove(witness, build_dir.to_path_buf());

        // Verify the proof.
        prover.verify(
            &proof,
            &vkey_hash.as_canonical_biguint(),
            &committed_values_digest.as_canonical_biguint(),
            build_dir,
        );

        proof
    }

    /// Wrap the STARK proven over a SNARK-friendly field into a Groth16 proof.
    #[instrument(name = "wrap_groth16_bn254", level = "info", skip_all)]
    pub fn wrap_groth16_bn254(
        &self,
        proof: SP1ReduceProof<OuterSC>,
        build_dir: &Path,
    ) -> Groth16Bn254Proof {
        let input = SP1CompressWitnessValues {
            vks_and_proofs: vec![(proof.vk.clone(), proof.proof.clone())],
            is_complete: true,
        };
        let vkey_hash = sp1_vkey_digest_bn254(&proof);
        let committed_values_digest = sp1_committed_values_digest_bn254(&proof);

        let mut witness = Witness::default();
        input.write(&mut witness);
        witness.write_committed_values_digest(committed_values_digest);
        witness.write_vkey_hash(vkey_hash);

        let prover = Groth16Bn254Prover::new();
        let proof = prover.prove(witness, build_dir.to_path_buf());

        // Verify the proof.
        prover.verify(
            &proof,
            &vkey_hash.as_canonical_biguint(),
            &committed_values_digest.as_canonical_biguint(),
            build_dir,
        );

        proof
    }

    pub fn recursion_program(
        &self,
        input: &SP1RecursionWitnessValues<CoreSC>,
    ) -> Arc<RecursionProgram<BabyBear>> {
        println!("getting recursion program: {:?}", input.shape());
        let mut cache = self.recursion_programs.lock().unwrap_or_else(|e| e.into_inner());
        println!("inserting to cache");
        cache
            .get_or_insert(input.shape(), || {
                let misses = self.recursion_cache_misses.fetch_add(1, Ordering::Relaxed);
                tracing::debug!("core cache miss, misses: {}", misses);
                // Get the operations.
                let builder_span = tracing::debug_span!("build recursion program").entered();
                let mut builder = Builder::<InnerConfig>::default();

                let input = input.read(&mut builder);
                SP1RecursiveVerifier::verify(&mut builder, self.core_prover.machine(), input);
                let operations = builder.into_operations();
                builder_span.exit();

                // Compile the program.
                let compiler_span = tracing::debug_span!("compile recursion program").entered();
                let mut compiler = AsmCompiler::<InnerConfig>::default();
                let mut program = compiler.compile(operations);
                if let Some(recursion_shape_config) = &self.recursion_shape_config {
                    recursion_shape_config.fix_shape(&mut program);
                }
                let program = Arc::new(program);
                compiler_span.exit();
                program
            })
            .clone()
    }

    pub fn compress_program(
        &self,
        shape_tuning: bool,
        input: &SP1CompressWithVKeyWitnessValues<InnerSC>,
    ) -> Arc<RecursionProgram<BabyBear>> {
        if self.recursion_shape_config.is_some() && !shape_tuning {
            self.compress_programs.get(&input.shape()).map(Clone::clone).unwrap()
        } else {
            // Get the operations.
            Arc::new(compress_program_from_input::<C>(
                self.recursion_shape_config.as_ref(),
                &self.compress_prover,
                self.vk_verification,
                input,
            ))
        }
    }

    pub fn shrink_program(
        &self,
        shrink_shape: RecursionShape,
        input: &SP1CompressWithVKeyWitnessValues<InnerSC>,
    ) -> Arc<RecursionProgram<BabyBear>> {
        // Get the operations.
        let builder_span = tracing::debug_span!("build shrink program").entered();
        let mut builder = Builder::<InnerConfig>::default();
        let input = input.read(&mut builder);
        // Verify the proof.
        SP1CompressRootVerifierWithVKey::verify(
            &mut builder,
            self.compress_prover.machine(),
            input,
            self.vk_verification,
            PublicValuesOutputDigest::Reduce,
        );
        let operations = builder.into_operations();
        builder_span.exit();

        // Compile the program.
        let compiler_span = tracing::debug_span!("compile shrink program").entered();
        let mut compiler = AsmCompiler::<InnerConfig>::default();
        let mut program = compiler.compile(operations);

        program.shape = Some(shrink_shape);
        let program = Arc::new(program);
        compiler_span.exit();
        program
    }

    pub fn wrap_program(&self) -> Arc<RecursionProgram<BabyBear>> {
        self.wrap_program
            .get_or_init(|| {
                // Get the operations.
                let builder_span = tracing::debug_span!("build compress program").entered();
                let mut builder = Builder::<WrapConfig>::default();

                let shrink_shape: ProofShape = ShrinkAir::<BabyBear>::shrink_shape().into();
                let input_shape = SP1CompressShape::from(vec![shrink_shape]);
                let shape = SP1CompressWithVkeyShape {
                    compress_shape: input_shape,
                    merkle_tree_height: self.vk_merkle_tree.height,
                };
                let dummy_input =
                    SP1CompressWithVKeyWitnessValues::dummy(self.shrink_prover.machine(), &shape);

                let input = dummy_input.read(&mut builder);

                // Attest that the merkle tree root is correct.
                let root = input.merkle_var.root;
                for (val, expected) in root.iter().zip(self.vk_root.iter()) {
                    builder.assert_felt_eq(*val, *expected);
                }
                // Verify the proof.
                SP1CompressRootVerifierWithVKey::verify(
                    &mut builder,
                    self.shrink_prover.machine(),
                    input,
                    self.vk_verification,
                    PublicValuesOutputDigest::Root,
                );

                let operations = builder.into_operations();
                builder_span.exit();

                // Compile the program.
                let compiler_span = tracing::debug_span!("compile compress program").entered();
                let mut compiler = AsmCompiler::<WrapConfig>::default();
                let program = Arc::new(compiler.compile(operations));
                compiler_span.exit();
                program
            })
            .clone()
    }

    pub fn deferred_program(
        &self,
        input: &SP1DeferredWitnessValues<InnerSC>,
    ) -> Arc<RecursionProgram<BabyBear>> {
        // Compile the program.

        // Get the operations.
        let operations_span =
            tracing::debug_span!("get operations for the deferred program").entered();
        let mut builder = Builder::<InnerConfig>::default();
        let input_read_span = tracing::debug_span!("Read input values").entered();
        let input = input.read(&mut builder);
        input_read_span.exit();
        let verify_span = tracing::debug_span!("Verify deferred program").entered();

        // Verify the proof.
        SP1DeferredVerifier::verify(
            &mut builder,
            self.compress_prover.machine(),
            input,
            self.vk_verification,
        );
        verify_span.exit();
        let operations = builder.into_operations();
        operations_span.exit();

        let compiler_span = tracing::debug_span!("compile deferred program").entered();
        let mut compiler = AsmCompiler::<InnerConfig>::default();
        let mut program = compiler.compile(operations);
        if let Some(recursion_shape_config) = &self.recursion_shape_config {
            recursion_shape_config.fix_shape(&mut program);
        }
        let program = Arc::new(program);
        compiler_span.exit();
        program
    }

    pub fn get_recursion_core_inputs(
        &self,
        vk: &StarkVerifyingKey<CoreSC>,
        leaf_challenger: &Challenger<CoreSC>,
        shard_proofs: &[ShardProof<CoreSC>],
        batch_size: usize,
        is_complete: bool,
    ) -> Vec<SP1RecursionWitnessValues<CoreSC>> {
        let mut core_inputs = Vec::new();
        let mut reconstruct_challenger = self.core_prover.config().challenger();
        vk.observe_into(&mut reconstruct_challenger);

        // Prepare the inputs for the recursion programs.
        for (batch_idx, batch) in shard_proofs.chunks(batch_size).enumerate() {
            let proofs = batch.to_vec();

            core_inputs.push(SP1RecursionWitnessValues {
                vk: vk.clone(),
                shard_proofs: proofs.clone(),
                leaf_challenger: leaf_challenger.clone(),
                initial_reconstruct_challenger: reconstruct_challenger.clone(),
                is_complete,
                is_first_shard: batch_idx == 0,
                vk_root: self.vk_root,
            });
            assert_eq!(reconstruct_challenger.input_buffer.len(), 0);
            assert_eq!(reconstruct_challenger.sponge_state.len(), 16);
            assert_eq!(reconstruct_challenger.output_buffer.len(), 16);

            for proof in batch.iter() {
                reconstruct_challenger.observe(proof.commitment.global_main_commit);
                reconstruct_challenger
                    .observe_slice(&proof.public_values[0..self.core_prover.num_pv_elts()]);
            }
        }

        // Check that the leaf challenger is the same as the reconstruct challenger.
        assert_eq!(reconstruct_challenger.sponge_state, leaf_challenger.sponge_state);
        assert_eq!(reconstruct_challenger.input_buffer, leaf_challenger.input_buffer);
        assert_eq!(reconstruct_challenger.output_buffer, leaf_challenger.output_buffer);
        core_inputs
    }

    pub fn get_recursion_deferred_inputs<'a>(
        &'a self,
        vk: &'a StarkVerifyingKey<CoreSC>,
        leaf_challenger: &'a Challenger<InnerSC>,
        last_proof_pv: &PublicValues<Word<BabyBear>, BabyBear>,
        deferred_proofs: &[SP1ReduceProof<InnerSC>],
        batch_size: usize,
    ) -> Vec<SP1DeferredWitnessValues<InnerSC>> {
        // Prepare the inputs for the deferred proofs recursive verification.
        let mut deferred_digest = [Val::<InnerSC>::zero(); DIGEST_SIZE];
        let mut deferred_inputs = Vec::new();

        for batch in deferred_proofs.chunks(batch_size) {
            let vks_and_proofs =
                batch.iter().cloned().map(|proof| (proof.vk, proof.proof)).collect::<Vec<_>>();

            let input = SP1CompressWitnessValues { vks_and_proofs, is_complete: true };
            let input = self.make_merkle_proofs(input);
            let SP1CompressWithVKeyWitnessValues { compress_val, merkle_val } = input;

            deferred_inputs.push(SP1DeferredWitnessValues {
                vks_and_proofs: compress_val.vks_and_proofs,
                vk_merkle_data: merkle_val,
                start_reconstruct_deferred_digest: deferred_digest,
                is_complete: false,
                sp1_vk_digest: vk.hash_babybear(),
                end_pc: Val::<InnerSC>::zero(),
                end_shard: last_proof_pv.shard + BabyBear::one(),
                end_execution_shard: last_proof_pv.execution_shard,
                init_addr_bits: last_proof_pv.last_init_addr_bits,
                finalize_addr_bits: last_proof_pv.last_finalize_addr_bits,
                leaf_challenger: leaf_challenger.clone(),
                committed_value_digest: last_proof_pv.committed_value_digest,
                deferred_proofs_digest: last_proof_pv.deferred_proofs_digest,
            });

            deferred_digest = Self::hash_deferred_proofs(deferred_digest, batch);
        }
        deferred_inputs
    }

    /// Generate the inputs for the first layer of recursive proofs.
    #[allow(clippy::type_complexity)]
    pub fn get_first_layer_inputs<'a>(
        &'a self,
        vk: &'a SP1VerifyingKey,
        leaf_challenger: &'a Challenger<InnerSC>,
        shard_proofs: &[ShardProof<InnerSC>],
        deferred_proofs: &[SP1ReduceProof<InnerSC>],
        batch_size: usize,
    ) -> Vec<SP1CircuitWitness> {
        let is_complete = shard_proofs.len() == 1 && deferred_proofs.is_empty();
        let core_inputs = self.get_recursion_core_inputs(
            &vk.vk,
            leaf_challenger,
            shard_proofs,
            batch_size,
            is_complete,
        );
        let last_proof_pv = shard_proofs.last().unwrap().public_values.as_slice().borrow();
        let deferred_inputs = self.get_recursion_deferred_inputs(
            &vk.vk,
            leaf_challenger,
            last_proof_pv,
            deferred_proofs,
            batch_size,
        );

        let mut inputs = Vec::new();
        inputs.extend(core_inputs.into_iter().map(SP1CircuitWitness::Core));
        inputs.extend(deferred_inputs.into_iter().map(SP1CircuitWitness::Deferred));
        inputs
    }

    /// Accumulate deferred proofs into a single digest.
    pub fn hash_deferred_proofs(
        prev_digest: [Val<CoreSC>; DIGEST_SIZE],
        deferred_proofs: &[SP1ReduceProof<InnerSC>],
    ) -> [Val<CoreSC>; 8] {
        let mut digest = prev_digest;
        for proof in deferred_proofs.iter() {
            let pv: &RecursionPublicValues<Val<CoreSC>> =
                proof.proof.public_values.as_slice().borrow();
            let committed_values_digest = words_to_bytes(&pv.committed_value_digest);
            digest = hash_deferred_proof(
                &digest,
                &pv.sp1_vk_digest,
                &committed_values_digest.try_into().unwrap(),
            );
        }
        digest
    }

    pub fn make_merkle_proofs(
        &self,
        input: SP1CompressWitnessValues<CoreSC>,
    ) -> SP1CompressWithVKeyWitnessValues<CoreSC> {
        let num_vks = self.allowed_vk_map.len();
        let (vk_indices, vk_digest_values): (Vec<_>, Vec<_>) = if self.vk_verification {
            input
                .vks_and_proofs
                .iter()
                .map(|(vk, _)| {
                    let vk_digest = vk.hash_babybear();
                    let index = self.allowed_vk_map.get(&vk_digest).expect("vk not allowed");
                    (index, vk_digest)
                })
                .unzip()
        } else {
            input
                .vks_and_proofs
                .iter()
                .map(|(vk, _)| {
                    let vk_digest = vk.hash_babybear();
                    let index = (vk_digest[0].as_canonical_u32() as usize) % num_vks;
                    (index, [BabyBear::from_canonical_usize(index); 8])
                })
                .unzip()
        };

        let proofs = vk_indices
            .iter()
            .map(|index| {
                let (_, proof) = MerkleTree::open(&self.vk_merkle_tree, *index);
                proof
            })
            .collect();

        let merkle_val = SP1MerkleProofWitnessValues {
            root: self.vk_root,
            values: vk_digest_values,
            vk_merkle_proofs: proofs,
        };

        SP1CompressWithVKeyWitnessValues { compress_val: input, merkle_val }
    }

    fn check_for_high_cycles(cycles: u64) {
        if cycles > 100_000_000 {
            tracing::warn!(
                "high cycle count, consider using the prover network for proof generation: https://docs.succinct.xyz/generating-proofs/prover-network"
            );
        }
    }
}

pub fn compress_program_from_input<C: SP1ProverComponents>(
    config: Option<&RecursionShapeConfig<BabyBear, CompressAir<BabyBear>>>,
    compress_prover: &C::CompressProver,
    vk_verification: bool,
    input: &SP1CompressWithVKeyWitnessValues<BabyBearPoseidon2>,
) -> RecursionProgram<BabyBear> {
    let builder_span = tracing::debug_span!("build compress program").entered();
    let mut builder = Builder::<InnerConfig>::default();
    // read the input.
    let input = input.read(&mut builder);
    // Verify the proof.
    SP1CompressWithVKeyVerifier::verify(
        &mut builder,
        compress_prover.machine(),
        input,
        vk_verification,
        PublicValuesOutputDigest::Reduce,
    );
    let operations = builder.into_operations();
    builder_span.exit();

    // Compile the program.
    let compiler_span = tracing::debug_span!("compile compress program").entered();
    let mut compiler = AsmCompiler::<InnerConfig>::default();
    let mut program = compiler.compile(operations);
    if let Some(config) = config {
        config.fix_shape(&mut program);
    }
    compiler_span.exit();

    program
}

#[cfg(any(test, feature = "export-tests"))]
pub mod tests {

    use std::{
        collections::BTreeSet,
        fs::File,
        io::{Read, Write},
    };

    use super::*;

    use crate::build::try_build_plonk_bn254_artifacts_dev;
    use anyhow::Result;
    use build::{build_constraints_and_witness, try_build_groth16_bn254_artifacts_dev};
    use p3_field::PrimeField32;

    use shapes::SP1ProofShape;
    use sp1_recursion_core::air::RecursionPublicValues;

    #[cfg(test)]
    use serial_test::serial;
    #[cfg(test)]
    use sp1_core_machine::utils::setup_logger;
    use utils::sp1_vkey_digest_babybear;

    #[derive(Debug, Clone, Copy, PartialEq, Eq)]
    pub enum Test {
        Core,
        Compress,
        Shrink,
        Wrap,
        CircuitTest,
        All,
    }

    pub fn test_e2e_prover<C: SP1ProverComponents>(
        prover: &SP1Prover<C>,
        elf: &[u8],
        stdin: SP1Stdin,
        opts: SP1ProverOpts,
        test_kind: Test,
    ) -> Result<()> {
        run_e2e_prover_with_options(prover, elf, stdin, opts, test_kind, true)
    }

    pub fn bench_e2e_prover<C: SP1ProverComponents>(
        prover: &SP1Prover<C>,
        elf: &[u8],
        stdin: SP1Stdin,
        opts: SP1ProverOpts,
        test_kind: Test,
    ) -> Result<()> {
        run_e2e_prover_with_options(prover, elf, stdin, opts, test_kind, false)
    }

    pub fn run_e2e_prover_with_options<C: SP1ProverComponents>(
        prover: &SP1Prover<C>,
        elf: &[u8],
        stdin: SP1Stdin,
        opts: SP1ProverOpts,
        test_kind: Test,
        verify: bool,
    ) -> Result<()> {
        tracing::info!("initializing prover");
        let context = SP1Context::default();

        tracing::info!("setup elf");
        let (_, pk_d, program, vk) = prover.setup(elf);

        tracing::info!("prove core");
        let core_proof = prover.prove_core(&pk_d, program, &stdin, opts, context)?;
        let public_values = core_proof.public_values.clone();

        if env::var("COLLECT_SHAPES").is_ok() {
            let mut shapes = BTreeSet::new();
            for proof in core_proof.proof.0.iter() {
                let shape = SP1ProofShape::Recursion(proof.shape());
                tracing::info!("shape: {:?}", shape);
                shapes.insert(shape);
            }

            let mut file = File::create("../shapes.bin").unwrap();
            bincode::serialize_into(&mut file, &shapes).unwrap();
        }

        if verify {
            tracing::info!("verify core");
            prover.verify(&core_proof.proof, &vk)?;
        }

        if test_kind == Test::Core {
            return Ok(());
        }

        tracing::info!("compress");
        let compress_span = tracing::debug_span!("compress").entered();
        let compressed_proof = prover.compress(&vk, core_proof, vec![], opts)?;
        compress_span.exit();

        if verify {
            tracing::info!("verify compressed");
            prover.verify_compressed(&compressed_proof, &vk)?;
        }

        if test_kind == Test::Compress {
            return Ok(());
        }

        tracing::info!("shrink");
        let shrink_proof = prover.shrink(compressed_proof, opts)?;

        if verify {
            tracing::info!("verify shrink");
            prover.verify_shrink(&shrink_proof, &vk)?;
        }

        if test_kind == Test::Shrink {
            return Ok(());
        }

        tracing::info!("wrap bn254");
        let wrapped_bn254_proof = prover.wrap_bn254(shrink_proof, opts)?;
        let bytes = bincode::serialize(&wrapped_bn254_proof).unwrap();

        // Save the proof.
        let mut file = File::create("proof-with-pis.bin").unwrap();
        file.write_all(bytes.as_slice()).unwrap();

        // Load the proof.
        let mut file = File::open("proof-with-pis.bin").unwrap();
        let mut bytes = Vec::new();
        file.read_to_end(&mut bytes).unwrap();

        let wrapped_bn254_proof = bincode::deserialize(&bytes).unwrap();

        if verify {
            tracing::info!("verify wrap bn254");
            prover.verify_wrap_bn254(&wrapped_bn254_proof, &vk).unwrap();
        }

        if test_kind == Test::Wrap {
            return Ok(());
        }

        tracing::info!("checking vkey hash babybear");
        let vk_digest_babybear = sp1_vkey_digest_babybear(&wrapped_bn254_proof);
        assert_eq!(vk_digest_babybear, vk.hash_babybear());

        tracing::info!("checking vkey hash bn254");
        let vk_digest_bn254 = sp1_vkey_digest_bn254(&wrapped_bn254_proof);
        assert_eq!(vk_digest_bn254, vk.hash_bn254());

        tracing::info!("Test the outer Plonk circuit");
        let (constraints, witness) =
            build_constraints_and_witness(&wrapped_bn254_proof.vk, &wrapped_bn254_proof.proof);
        PlonkBn254Prover::test(constraints, witness);
        tracing::info!("Circuit test succeeded");

        if test_kind == Test::CircuitTest {
            return Ok(());
        }

        tracing::info!("generate plonk bn254 proof");
        let artifacts_dir = try_build_plonk_bn254_artifacts_dev(
            &wrapped_bn254_proof.vk,
            &wrapped_bn254_proof.proof,
        );
        let plonk_bn254_proof =
            prover.wrap_plonk_bn254(wrapped_bn254_proof.clone(), &artifacts_dir);
        println!("{:?}", plonk_bn254_proof);

        prover.verify_plonk_bn254(&plonk_bn254_proof, &vk, &public_values, &artifacts_dir)?;

        tracing::info!("generate groth16 bn254 proof");
        let artifacts_dir = try_build_groth16_bn254_artifacts_dev(
            &wrapped_bn254_proof.vk,
            &wrapped_bn254_proof.proof,
        );
        let groth16_bn254_proof = prover.wrap_groth16_bn254(wrapped_bn254_proof, &artifacts_dir);
        println!("{:?}", groth16_bn254_proof);

        if verify {
            prover.verify_groth16_bn254(
                &groth16_bn254_proof,
                &vk,
                &public_values,
                &artifacts_dir,
            )?;
        }

        Ok(())
    }

    pub fn test_e2e_with_deferred_proofs_prover<C: SP1ProverComponents>(
        opts: SP1ProverOpts,
    ) -> Result<()> {
        // Test program which proves the Keccak-256 hash of various inputs.
        let keccak_elf = include_bytes!("../../../tests/keccak256/elf/riscv32im-succinct-zkvm-elf");

        // Test program which verifies proofs of a vkey and a list of committed inputs.
        let verify_elf =
            include_bytes!("../../../tests/verify-proof/elf/riscv32im-succinct-zkvm-elf");

        tracing::info!("initializing prover");
        let prover = SP1Prover::<C>::new();

        tracing::info!("setup keccak elf");
        let (_, keccak_pk_d, keccak_program, keccak_vk) = prover.setup(keccak_elf);

        tracing::info!("setup verify elf");
        let (_, verify_pk_d, verify_program, verify_vk) = prover.setup(verify_elf);

        tracing::info!("prove subproof 1");
        let mut stdin = SP1Stdin::new();
        stdin.write(&1usize);
        stdin.write(&vec![0u8, 0, 0]);
        let deferred_proof_1 = prover.prove_core(
            &keccak_pk_d,
            keccak_program.clone(),
            &stdin,
            opts,
            Default::default(),
        )?;
        let pv_1 = deferred_proof_1.public_values.as_slice().to_vec().clone();

        // Generate a second proof of keccak of various inputs.
        tracing::info!("prove subproof 2");
        let mut stdin = SP1Stdin::new();
        stdin.write(&3usize);
        stdin.write(&vec![0u8, 1, 2]);
        stdin.write(&vec![2, 3, 4]);
        stdin.write(&vec![5, 6, 7]);
        let deferred_proof_2 =
            prover.prove_core(&keccak_pk_d, keccak_program, &stdin, opts, Default::default())?;
        let pv_2 = deferred_proof_2.public_values.as_slice().to_vec().clone();

        // Generate recursive proof of first subproof.
        tracing::info!("compress subproof 1");
        let deferred_reduce_1 = prover.compress(&keccak_vk, deferred_proof_1, vec![], opts)?;

        // Generate recursive proof of second subproof.
        tracing::info!("compress subproof 2");
        let deferred_reduce_2 = prover.compress(&keccak_vk, deferred_proof_2, vec![], opts)?;

        // Run verify program with keccak vkey, subproofs, and their committed values.
        let mut stdin = SP1Stdin::new();
        let vkey_digest = keccak_vk.hash_babybear();
        let vkey_digest: [u32; 8] = vkey_digest
            .iter()
            .map(|n| n.as_canonical_u32())
            .collect::<Vec<_>>()
            .try_into()
            .unwrap();
        stdin.write(&vkey_digest);
        stdin.write(&vec![pv_1.clone(), pv_2.clone(), pv_2.clone()]);
        stdin.write_proof(deferred_reduce_1.clone(), keccak_vk.vk.clone());
        stdin.write_proof(deferred_reduce_2.clone(), keccak_vk.vk.clone());
        stdin.write_proof(deferred_reduce_2.clone(), keccak_vk.vk.clone());

        tracing::info!("proving verify program (core)");
        let verify_proof =
            prover.prove_core(&verify_pk_d, verify_program, &stdin, opts, Default::default())?;
        // let public_values = verify_proof.public_values.clone();

        // Generate recursive proof of verify program
        tracing::info!("compress verify program");
        let verify_reduce = prover.compress(
            &verify_vk,
            verify_proof,
            vec![deferred_reduce_1, deferred_reduce_2.clone(), deferred_reduce_2],
            opts,
        )?;
        let reduce_pv: &RecursionPublicValues<_> =
            verify_reduce.proof.public_values.as_slice().borrow();
        println!("deferred_hash: {:?}", reduce_pv.deferred_proofs_digest);
        println!("complete: {:?}", reduce_pv.is_complete);

        tracing::info!("verify verify program");
        prover.verify_compressed(&verify_reduce, &verify_vk)?;

        let shrink_proof = prover.shrink(verify_reduce, opts)?;

        tracing::info!("verify shrink");
        prover.verify_shrink(&shrink_proof, &verify_vk)?;

        tracing::info!("wrap bn254");
        let wrapped_bn254_proof = prover.wrap_bn254(shrink_proof, opts)?;

        tracing::info!("verify wrap bn254");
        println!("verify wrap bn254 {:#?}", wrapped_bn254_proof.vk.commit);
        prover.verify_wrap_bn254(&wrapped_bn254_proof, &verify_vk).unwrap();

        Ok(())
    }

    /// Tests an end-to-end workflow of proving a program across the entire proof generation
    /// pipeline.
    ///
    /// Add `FRI_QUERIES`=1 to your environment for faster execution. Should only take a few minutes
    /// on a Mac M2. Note: This test always re-builds the plonk bn254 artifacts, so setting SP1_DEV
    /// is not needed.
    #[test]
    #[serial]
    fn test_e2e() -> Result<()> {
        let elf = include_bytes!("../../../tests/fibonacci/elf/riscv32im-succinct-zkvm-elf");
        setup_logger();
        let opts = SP1ProverOpts::default();
        // TODO(mattstam): We should Test::Plonk here, but this uses the existing
        // docker image which has a different API than the current. So we need to wait until the
        // next release (v1.2.0+), and then switch it back.
        let prover = SP1Prover::<DefaultProverComponents>::new();
        test_e2e_prover::<DefaultProverComponents>(
            &prover,
            elf,
            SP1Stdin::default(),
            opts,
            Test::All,
        )
    }

    /// Tests an end-to-end workflow of proving a program across the entire proof generation
    /// pipeline in addition to verifying deferred proofs.
    #[test]
    #[serial]
    fn test_e2e_with_deferred_proofs() -> Result<()> {
        setup_logger();
        test_e2e_with_deferred_proofs_prover::<DefaultProverComponents>(SP1ProverOpts::default())
    }
}<|MERGE_RESOLUTION|>--- conflicted
+++ resolved
@@ -35,6 +35,7 @@
 use crate::shapes::SP1CompressProgramShape;
 use lru::LruCache;
 use p3_baby_bear::BabyBear;
+use p3_challenger::CanObserve;
 use p3_field::{AbstractField, PrimeField, PrimeField32};
 use p3_matrix::dense::RowMajorMatrix;
 use shapes::SP1ProofShape;
@@ -74,17 +75,11 @@
 };
 pub use sp1_recursion_gnark_ffi::proof::{Groth16Bn254Proof, PlonkBn254Proof};
 use sp1_recursion_gnark_ffi::{groth16_bn254::Groth16Bn254Prover, plonk_bn254::PlonkBn254Prover};
+use sp1_stark::Challenger;
 use sp1_stark::{
-<<<<<<< HEAD
     air::PublicValues, baby_bear_poseidon2::BabyBearPoseidon2, Challenge, MachineProver,
     SP1CoreOpts, SP1ProverOpts, ShardProof, StarkGenericConfig, StarkVerifyingKey, Val, Word,
     DIGEST_SIZE,
-=======
-    air::{InteractionScope, PublicValues},
-    baby_bear_poseidon2::BabyBearPoseidon2,
-    Challenge, Challenger, MachineProver, MachineProvingKey, ProofShape, SP1CoreOpts,
-    SP1ProverOpts, ShardProof, StarkGenericConfig, StarkVerifyingKey, Val, Word, DIGEST_SIZE,
->>>>>>> 2377fd09
 };
 use sp1_stark::{MachineProvingKey, ProofShape};
 use tracing::instrument;
@@ -330,273 +325,6 @@
         mut context: SP1Context<'a>,
     ) -> Result<SP1CoreProof, SP1CoreProverError> {
         context.subproof_verifier.replace(Arc::new(self));
-<<<<<<< HEAD
-        let program = self.get_program(&pk.elf).unwrap();
-        let pk = self.core_prover.pk_to_device(&pk.pk);
-        let (proof, public_values_stream, cycles) =
-            sp1_core_machine::utils::prove_with_context::<_, C::CoreProver>(
-                &self.core_prover,
-                &pk,
-                program,
-                stdin,
-                opts.core_opts,
-                context,
-                self.core_shape_config.as_ref(),
-            )?;
-        Self::check_for_high_cycles(cycles);
-        let public_values = SP1PublicValues::from(&public_values_stream);
-        Ok(SP1CoreProof {
-            proof: SP1CoreProofData(proof.shard_proofs),
-            stdin: stdin.clone(),
-            public_values,
-            cycles,
-        })
-    }
-
-    pub fn recursion_program(
-        &self,
-        input: &SP1RecursionWitnessValues<CoreSC>,
-    ) -> Arc<RecursionProgram<BabyBear>> {
-        let mut cache = self.recursion_programs.lock().unwrap_or_else(|e| e.into_inner());
-        cache
-            .get_or_insert(input.shape(), || {
-                let misses = self.recursion_cache_misses.fetch_add(1, Ordering::Relaxed);
-                tracing::debug!("core cache miss, misses: {}", misses);
-                // Get the operations.
-                let builder_span = tracing::debug_span!("build recursion program").entered();
-                let mut builder = Builder::<InnerConfig>::default();
-
-                let input = input.read(&mut builder);
-                SP1RecursiveVerifier::verify(&mut builder, self.core_prover.machine(), input);
-                let operations = builder.into_operations();
-                builder_span.exit();
-
-                // Compile the program.
-                let compiler_span = tracing::debug_span!("compile recursion program").entered();
-                let mut compiler = AsmCompiler::<InnerConfig>::default();
-                let mut program = compiler.compile(operations);
-                if let Some(recursion_shape_config) = &self.recursion_shape_config {
-                    recursion_shape_config.fix_shape(&mut program);
-                }
-                let program = Arc::new(program);
-                compiler_span.exit();
-                program
-            })
-            .clone()
-    }
-
-    pub fn compress_program(
-        &self,
-        shape_tuning: bool,
-        input: &SP1CompressWithVKeyWitnessValues<InnerSC>,
-    ) -> Arc<RecursionProgram<BabyBear>> {
-        if self.recursion_shape_config.is_some() && !shape_tuning {
-            self.compress_programs.get(&input.shape()).map(Clone::clone).unwrap()
-        } else {
-            // Get the operations.
-            Arc::new(compress_program_from_input::<C>(
-                self.recursion_shape_config.as_ref(),
-                &self.compress_prover,
-                self.vk_verification,
-                input,
-            ))
-        }
-    }
-
-    pub fn shrink_program(
-        &self,
-        shrink_shape: RecursionShape,
-        input: &SP1CompressWithVKeyWitnessValues<InnerSC>,
-    ) -> Arc<RecursionProgram<BabyBear>> {
-        // Get the operations.
-        let builder_span = tracing::debug_span!("build shrink program").entered();
-        let mut builder = Builder::<InnerConfig>::default();
-        let input = input.read(&mut builder);
-        // Verify the proof.
-        SP1CompressRootVerifierWithVKey::verify(
-            &mut builder,
-            self.compress_prover.machine(),
-            input,
-            self.vk_verification,
-            PublicValuesOutputDigest::Reduce,
-        );
-        let operations = builder.into_operations();
-        builder_span.exit();
-
-        // Compile the program.
-        let compiler_span = tracing::debug_span!("compile shrink program").entered();
-        let mut compiler = AsmCompiler::<InnerConfig>::default();
-        let mut program = compiler.compile(operations);
-
-        program.shape = Some(shrink_shape);
-        let program = Arc::new(program);
-        compiler_span.exit();
-        program
-    }
-
-    pub fn wrap_program(&self) -> Arc<RecursionProgram<BabyBear>> {
-        self.wrap_program
-            .get_or_init(|| {
-                // Get the operations.
-                let builder_span = tracing::debug_span!("build compress program").entered();
-                let mut builder = Builder::<WrapConfig>::default();
-
-                let shrink_shape: ProofShape = ShrinkAir::<BabyBear>::shrink_shape().into();
-                let input_shape = SP1CompressShape::from(vec![shrink_shape]);
-                let shape = SP1CompressWithVkeyShape {
-                    compress_shape: input_shape,
-                    merkle_tree_height: self.vk_merkle_tree.height,
-                };
-                let dummy_input =
-                    SP1CompressWithVKeyWitnessValues::dummy(self.shrink_prover.machine(), &shape);
-
-                let input = dummy_input.read(&mut builder);
-
-                // Attest that the merkle tree root is correct.
-                let root = input.merkle_var.root;
-                for (val, expected) in root.iter().zip(self.vk_root.iter()) {
-                    builder.assert_felt_eq(*val, *expected);
-                }
-                // Verify the proof.
-                SP1CompressRootVerifierWithVKey::verify(
-                    &mut builder,
-                    self.shrink_prover.machine(),
-                    input,
-                    self.vk_verification,
-                    PublicValuesOutputDigest::Root,
-                );
-
-                let operations = builder.into_operations();
-                builder_span.exit();
-
-                // Compile the program.
-                let compiler_span = tracing::debug_span!("compile compress program").entered();
-                let mut compiler = AsmCompiler::<WrapConfig>::default();
-                let program = Arc::new(compiler.compile(operations));
-                compiler_span.exit();
-                program
-            })
-            .clone()
-    }
-
-    pub fn deferred_program(
-        &self,
-        input: &SP1DeferredWitnessValues<InnerSC>,
-    ) -> Arc<RecursionProgram<BabyBear>> {
-        // Compile the program.
-
-        // Get the operations.
-        let operations_span =
-            tracing::debug_span!("get operations for the deferred program").entered();
-        let mut builder = Builder::<InnerConfig>::default();
-        let input_read_span = tracing::debug_span!("Read input values").entered();
-        let input = input.read(&mut builder);
-        input_read_span.exit();
-        let verify_span = tracing::debug_span!("Verify deferred program").entered();
-
-        // Verify the proof.
-        SP1DeferredVerifier::verify(
-            &mut builder,
-            self.compress_prover.machine(),
-            input,
-            self.vk_verification,
-        );
-        verify_span.exit();
-        let operations = builder.into_operations();
-        operations_span.exit();
-
-        let compiler_span = tracing::debug_span!("compile deferred program").entered();
-        let mut compiler = AsmCompiler::<InnerConfig>::default();
-        let mut program = compiler.compile(operations);
-        if let Some(recursion_shape_config) = &self.recursion_shape_config {
-            recursion_shape_config.fix_shape(&mut program);
-        }
-        let program = Arc::new(program);
-        compiler_span.exit();
-        program
-    }
-
-    pub fn get_recursion_core_inputs(
-        &self,
-        vk: &StarkVerifyingKey<CoreSC>,
-        shard_proofs: &[ShardProof<CoreSC>],
-        batch_size: usize,
-        is_complete: bool,
-    ) -> Vec<SP1RecursionWitnessValues<CoreSC>> {
-        let mut core_inputs = Vec::new();
-
-        // Prepare the inputs for the recursion programs.
-        for (batch_idx, batch) in shard_proofs.chunks(batch_size).enumerate() {
-            let proofs = batch.to_vec();
-
-            core_inputs.push(SP1RecursionWitnessValues {
-                vk: vk.clone(),
-                shard_proofs: proofs.clone(),
-                is_complete,
-                is_first_shard: batch_idx == 0,
-                vk_root: self.vk_root,
-            });
-        }
-
-        core_inputs
-    }
-
-    pub fn get_recursion_deferred_inputs<'a>(
-        &'a self,
-        vk: &'a StarkVerifyingKey<CoreSC>,
-        last_proof_pv: &PublicValues<Word<BabyBear>, BabyBear>,
-        deferred_proofs: &[SP1ReduceProof<InnerSC>],
-        batch_size: usize,
-    ) -> Vec<SP1DeferredWitnessValues<InnerSC>> {
-        // Prepare the inputs for the deferred proofs recursive verification.
-        let mut deferred_digest = [Val::<InnerSC>::zero(); DIGEST_SIZE];
-        let mut deferred_inputs = Vec::new();
-
-        for batch in deferred_proofs.chunks(batch_size) {
-            let vks_and_proofs =
-                batch.iter().cloned().map(|proof| (proof.vk, proof.proof)).collect::<Vec<_>>();
-
-            let input = SP1CompressWitnessValues { vks_and_proofs, is_complete: true };
-            let input = self.make_merkle_proofs(input);
-            let SP1CompressWithVKeyWitnessValues { compress_val, merkle_val } = input;
-
-            deferred_inputs.push(SP1DeferredWitnessValues {
-                vks_and_proofs: compress_val.vks_and_proofs,
-                vk_merkle_data: merkle_val,
-                start_reconstruct_deferred_digest: deferred_digest,
-                is_complete: false,
-                sp1_vk_digest: vk.hash_babybear(),
-                end_pc: Val::<InnerSC>::zero(),
-                end_shard: last_proof_pv.shard + BabyBear::one(),
-                end_execution_shard: last_proof_pv.execution_shard,
-                init_addr_bits: last_proof_pv.last_init_addr_bits,
-                finalize_addr_bits: last_proof_pv.last_finalize_addr_bits,
-                committed_value_digest: last_proof_pv.committed_value_digest,
-                deferred_proofs_digest: last_proof_pv.deferred_proofs_digest,
-            });
-
-            deferred_digest = Self::hash_deferred_proofs(deferred_digest, batch);
-        }
-        deferred_inputs
-    }
-
-    /// Generate the inputs for the first layer of recursive proofs.
-    #[allow(clippy::type_complexity)]
-    pub fn get_first_layer_inputs<'a>(
-        &'a self,
-        vk: &'a SP1VerifyingKey,
-        shard_proofs: &[ShardProof<InnerSC>],
-        deferred_proofs: &[SP1ReduceProof<InnerSC>],
-        batch_size: usize,
-    ) -> Vec<SP1CircuitWitness> {
-        let is_complete = shard_proofs.len() == 1 && deferred_proofs.is_empty();
-        let core_inputs =
-            self.get_recursion_core_inputs(&vk.vk, shard_proofs, batch_size, is_complete);
-        let last_proof_pv = shard_proofs.last().unwrap().public_values.as_slice().borrow();
-        let deferred_inputs =
-            self.get_recursion_deferred_inputs(&vk.vk, last_proof_pv, deferred_proofs, batch_size);
-=======
->>>>>>> 2377fd09
 
         // Launch two threads to simultaneously prove the core and compile the first few
         // recursion programs in parallel.
