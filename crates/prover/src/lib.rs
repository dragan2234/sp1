//! An end-to-end-prover implementation for the SP1 RISC-V zkVM.
//!
//! Separates the proof generation process into multiple stages:
//!
//! 1. Generate shard proofs which split up and prove the valid execution of a RISC-V program.
//! 2. Compress shard proofs into a single shard proof.
//! 3. Wrap the shard proof into a SNARK-friendly field.
//! 4. Wrap the last shard proof, proven over the SNARK-friendly field, into a PLONK proof.

#![allow(clippy::too_many_arguments)]
#![allow(clippy::new_without_default)]
#![allow(clippy::collapsible_else_if)]

pub mod build;
pub mod components;
pub mod shapes;
pub mod types;
pub mod utils;
pub mod verify;

use std::{
    borrow::Borrow,
    collections::BTreeMap,
    env,
    num::NonZeroUsize,
    path::Path,
    sync::{
        atomic::{AtomicUsize, Ordering},
        mpsc::{channel, sync_channel},
        Arc, Mutex, OnceLock,
    },
    thread,
};

use crate::shapes::SP1CompressProgramShape;
use lru::LruCache;
use p3_baby_bear::BabyBear;
use p3_field::{AbstractField, PrimeField, PrimeField32};
use p3_matrix::dense::RowMajorMatrix;
use shapes::SP1ProofShape;
use sp1_core_executor::{ExecutionError, ExecutionReport, Executor, Program, SP1Context};
use sp1_core_machine::{
    io::SP1Stdin,
    reduce::SP1ReduceProof,
    riscv::{CoreShapeConfig, RiscvAir},
    utils::{concurrency::TurnBasedSync, SP1CoreProverError},
};
use sp1_primitives::{hash_deferred_proof, io::SP1PublicValues};
use sp1_recursion_circuit::{
    hash::FieldHasher,
    machine::{
        PublicValuesOutputDigest, SP1CompressRootVerifierWithVKey, SP1CompressShape,
        SP1CompressWithVKeyVerifier, SP1CompressWithVKeyWitnessValues, SP1CompressWithVkeyShape,
        SP1CompressWitnessValues, SP1DeferredVerifier, SP1DeferredWitnessValues,
        SP1MerkleProofWitnessValues, SP1RecursionShape, SP1RecursionWitnessValues,
        SP1RecursiveVerifier,
    },
    merkle_tree::MerkleTree,
    witness::Witnessable,
    WrapConfig,
};
use sp1_recursion_compiler::{
    circuit::AsmCompiler,
    config::InnerConfig,
    ir::{Builder, Witness},
};
use sp1_recursion_core::{
    air::RecursionPublicValues,
    machine::RecursionAir,
    runtime::ExecutionRecord,
    shape::{RecursionShape, RecursionShapeConfig},
    stark::BabyBearPoseidon2Outer,
    RecursionProgram, Runtime as RecursionRuntime,
};
pub use sp1_recursion_gnark_ffi::proof::{Groth16Bn254Proof, PlonkBn254Proof};
use sp1_recursion_gnark_ffi::{groth16_bn254::Groth16Bn254Prover, plonk_bn254::PlonkBn254Prover};
use sp1_stark::{
    baby_bear_poseidon2::BabyBearPoseidon2, Challenge, MachineProver, SP1CoreOpts, SP1ProverOpts,
    ShardProof, StarkGenericConfig, StarkVerifyingKey, Val, Word, DIGEST_SIZE,
};
use sp1_stark::{MachineProvingKey, ProofShape};
use tracing::instrument;

pub use types::*;
use utils::{sp1_committed_values_digest_bn254, sp1_vkey_digest_bn254, words_to_bytes};

use components::{DefaultProverComponents, SP1ProverComponents};

pub use sp1_core_machine::SP1_CIRCUIT_VERSION;

/// The configuration for the core prover.
pub type CoreSC = BabyBearPoseidon2;

/// The configuration for the inner prover.
pub type InnerSC = BabyBearPoseidon2;

/// The configuration for the outer prover.
pub type OuterSC = BabyBearPoseidon2Outer;

pub type DeviceProvingKey<C> = <<C as SP1ProverComponents>::CoreProver as MachineProver<
    BabyBearPoseidon2,
    RiscvAir<BabyBear>,
>>::DeviceProvingKey;

const COMPRESS_DEGREE: usize = 3;
const SHRINK_DEGREE: usize = 3;
const WRAP_DEGREE: usize = 9;

const CORE_CACHE_SIZE: usize = 5;
pub const REDUCE_BATCH_SIZE: usize = 2;

pub type CompressAir<F> = RecursionAir<F, COMPRESS_DEGREE>;
pub type ShrinkAir<F> = RecursionAir<F, SHRINK_DEGREE>;
pub type WrapAir<F> = RecursionAir<F, WRAP_DEGREE>;

#[allow(clippy::type_complexity)]
enum TracesOrInput {
    ProgramRecordTraces(
        Box<(
            Arc<RecursionProgram<BabyBear>>,
            ExecutionRecord<BabyBear>,
            Vec<(String, RowMajorMatrix<BabyBear>)>,
        )>,
    ),
    CircuitWitness(Box<SP1CircuitWitness>),
}

/// A end-to-end prover implementation for the SP1 RISC-V zkVM.
pub struct SP1Prover<C: SP1ProverComponents = DefaultProverComponents> {
    /// The machine used for proving the core step.
    pub core_prover: C::CoreProver,

    /// The machine used for proving the recursive and reduction steps.
    pub compress_prover: C::CompressProver,

    /// The machine used for proving the shrink step.
    pub shrink_prover: C::ShrinkProver,

    /// The machine used for proving the wrapping step.
    pub wrap_prover: C::WrapProver,

    pub recursion_programs: Mutex<LruCache<SP1RecursionShape, Arc<RecursionProgram<BabyBear>>>>,

    pub recursion_cache_misses: AtomicUsize,

    pub compress_programs: BTreeMap<SP1CompressWithVkeyShape, Arc<RecursionProgram<BabyBear>>>,

    pub compress_cache_misses: AtomicUsize,

    pub vk_root: <InnerSC as FieldHasher<BabyBear>>::Digest,

    pub allowed_vk_map: BTreeMap<<InnerSC as FieldHasher<BabyBear>>::Digest, usize>,

    pub vk_merkle_tree: MerkleTree<BabyBear, InnerSC>,

    pub core_shape_config: Option<CoreShapeConfig<BabyBear>>,

    pub recursion_shape_config: Option<RecursionShapeConfig<BabyBear, CompressAir<BabyBear>>>,

    pub wrap_program: OnceLock<Arc<RecursionProgram<BabyBear>>>,

    pub wrap_vk: OnceLock<StarkVerifyingKey<OuterSC>>,

    pub vk_verification: bool,
}

impl<C: SP1ProverComponents> SP1Prover<C> {
    /// Initializes a new [SP1Prover].
    #[instrument(name = "initialize prover", level = "debug", skip_all)]
    pub fn new() -> Self {
        Self::uninitialized()
    }

    /// Creates a new [SP1Prover] with lazily initialized components.
    pub fn uninitialized() -> Self {
        // Initialize the provers.
        let core_machine = RiscvAir::machine(CoreSC::default());
        let core_prover = C::CoreProver::new(core_machine);

        let compress_machine = CompressAir::compress_machine(InnerSC::default());
        let compress_prover = C::CompressProver::new(compress_machine);

        // TODO: Put the correct shrink and wrap machines here.
        let shrink_machine = ShrinkAir::shrink_machine(InnerSC::compressed());
        let shrink_prover = C::ShrinkProver::new(shrink_machine);

        let wrap_machine = WrapAir::wrap_machine(OuterSC::default());
        let wrap_prover = C::WrapProver::new(wrap_machine);

        let core_cache_size = NonZeroUsize::new(
            env::var("PROVER_CORE_CACHE_SIZE")
                .unwrap_or_else(|_| CORE_CACHE_SIZE.to_string())
                .parse()
                .unwrap_or(CORE_CACHE_SIZE),
        )
        .expect("PROVER_CORE_CACHE_SIZE must be a non-zero usize");

        let core_shape_config = env::var("FIX_CORE_SHAPES")
            .map(|v| v.eq_ignore_ascii_case("true"))
            .unwrap_or(true)
            .then_some(CoreShapeConfig::default());

        let recursion_shape_config = env::var("FIX_RECURSION_SHAPES")
            .map(|v| v.eq_ignore_ascii_case("true"))
            .unwrap_or(true)
            .then_some(RecursionShapeConfig::default());

        let vk_verification =
            env::var("VERIFY_VK").map(|v| v.eq_ignore_ascii_case("true")).unwrap_or(false);
<<<<<<< HEAD
        tracing::info!("vk verification: {}", vk_verification);
=======

        tracing::debug!("vk verification: {}", vk_verification);
>>>>>>> f9640e86

        // Read the shapes from the shapes directory and deserialize them into memory.
        let allowed_vk_map: BTreeMap<[BabyBear; DIGEST_SIZE], usize> = if vk_verification {
            bincode::deserialize(include_bytes!("../vk_map.bin")).unwrap()
        } else {
            bincode::deserialize(include_bytes!("../dummy_vk_map.bin")).unwrap()
        };

        let (root, merkle_tree) = MerkleTree::commit(allowed_vk_map.keys().copied().collect());

        let mut compress_programs = BTreeMap::new();
        if let Some(config) = &recursion_shape_config {
            SP1ProofShape::generate_compress_shapes(config, REDUCE_BATCH_SIZE).for_each(|shape| {
                let compress_shape = SP1CompressWithVkeyShape {
                    compress_shape: shape.into(),
                    merkle_tree_height: merkle_tree.height,
                };
                let input = SP1CompressWithVKeyWitnessValues::dummy(
                    compress_prover.machine(),
                    &compress_shape,
                );
                let program = compress_program_from_input::<C>(
                    recursion_shape_config.as_ref(),
                    &compress_prover,
                    vk_verification,
                    &input,
                );
                let program = Arc::new(program);
                compress_programs.insert(compress_shape, program);
            });
        }

        Self {
            core_prover,
            compress_prover,
            shrink_prover,
            wrap_prover,
            recursion_programs: Mutex::new(LruCache::new(core_cache_size)),
            recursion_cache_misses: AtomicUsize::new(0),
            compress_programs,
            compress_cache_misses: AtomicUsize::new(0),
            vk_root: root,
            vk_merkle_tree: merkle_tree,
            allowed_vk_map,
            core_shape_config,
            recursion_shape_config,
            vk_verification,
            wrap_program: OnceLock::new(),
            wrap_vk: OnceLock::new(),
        }
    }

    /// Creates a proving key and a verifying key for a given RISC-V ELF.
    #[instrument(name = "setup", level = "debug", skip_all)]
    pub fn setup(
        &self,
        elf: &[u8],
    ) -> (SP1ProvingKey, DeviceProvingKey<C>, Program, SP1VerifyingKey) {
        let program = self.get_program(elf).unwrap();
        let (pk, vk) = self.core_prover.setup(&program);
        let vk = SP1VerifyingKey { vk };
        let pk = SP1ProvingKey {
            pk: self.core_prover.pk_to_host(&pk),
            elf: elf.to_vec(),
            vk: vk.clone(),
        };
        let pk_d = self.core_prover.pk_to_device(&pk.pk);
        (pk, pk_d, program, vk)
    }

    /// Get a program with an allowed preprocessed shape.
    pub fn get_program(&self, elf: &[u8]) -> eyre::Result<Program> {
        let mut program = Program::from(elf)?;
        if let Some(core_shape_config) = &self.core_shape_config {
            core_shape_config.fix_preprocessed_shape(&mut program)?;
        }
        Ok(program)
    }

    /// Generate a proof of an SP1 program with the specified inputs.
    #[instrument(name = "execute", level = "info", skip_all)]
    pub fn execute<'a>(
        &'a self,
        elf: &[u8],
        stdin: &SP1Stdin,
        mut context: SP1Context<'a>,
    ) -> Result<(SP1PublicValues, ExecutionReport), ExecutionError> {
        context.subproof_verifier.replace(Arc::new(self));
        let program = self.get_program(elf).unwrap();
        let opts = SP1CoreOpts::default();
        let mut runtime = Executor::with_context(program, opts, context);
        runtime.write_vecs(&stdin.buffer);
        for (proof, vkey) in stdin.proofs.iter() {
            runtime.write_proof(proof.clone(), vkey.clone());
        }
        runtime.run_fast()?;
        Ok((SP1PublicValues::from(&runtime.state.public_values_stream), runtime.report))
    }

    /// Generate shard proofs which split up and prove the valid execution of a RISC-V program with
    /// the core prover. Uses the provided context.
    #[instrument(name = "prove_core", level = "info", skip_all)]
    pub fn prove_core<'a>(
        &'a self,
        pk_d: &<<C as SP1ProverComponents>::CoreProver as MachineProver<
            BabyBearPoseidon2,
            RiscvAir<BabyBear>,
        >>::DeviceProvingKey,
        program: Program,
        stdin: &SP1Stdin,
        opts: SP1ProverOpts,
        mut context: SP1Context<'a>,
    ) -> Result<SP1CoreProof, SP1CoreProverError> {
        context.subproof_verifier.replace(Arc::new(self));

        // Launch two threads to simultaneously prove the core and compile the first few
        // recursion programs in parallel.
        let span = tracing::Span::current().clone();
        std::thread::scope(|s| {
            let _span = span.enter();
            let (proof_tx, proof_rx) = channel();
            let (shape_tx, shape_rx) = channel();

            let span = tracing::Span::current().clone();
            let handle = s.spawn(move || {
                let _span = span.enter();

                // Copy the proving key to the device.
                let pk = pk_d;

                // Prove the core and stream the proofs and shapes.
                sp1_core_machine::utils::prove_core_stream::<_, C::CoreProver>(
                    &self.core_prover,
                    pk,
                    program,
                    stdin,
                    opts.core_opts,
                    context,
                    self.core_shape_config.as_ref(),
                    proof_tx,
                    shape_tx,
                )
            });

            // Receive the first few shapes and comile the recursion programs.
            for _ in 0..3 {
                if let Ok((shape, is_complete)) = shape_rx.recv() {
                    let compress_shape = SP1CompressProgramShape::Recursion(SP1RecursionShape {
                        proof_shapes: vec![shape],
                        is_complete,
                    });

                    // Insert the program into the cache.
                    self.program_from_shape(false, compress_shape, None);
                }
            }

            // Collect the shard proofs and the public values stream.
            let shard_proofs: Vec<ShardProof<_>> = proof_rx.iter().collect();
            let (public_values_stream, cycles) = handle.join().unwrap().unwrap();
            let public_values = SP1PublicValues::from(&public_values_stream);
            Self::check_for_high_cycles(cycles);
            Ok(SP1CoreProof {
                proof: SP1CoreProofData(shard_proofs),
                stdin: stdin.clone(),
                public_values,
                cycles,
            })
        })
    }

    /// Reduce shards proofs to a single shard proof using the recursion prover.
    #[instrument(name = "compress", level = "info", skip_all)]
    pub fn compress(
        &self,
        vk: &SP1VerifyingKey,
        proof: SP1CoreProof,
        deferred_proofs: Vec<SP1ReduceProof<InnerSC>>,
        opts: SP1ProverOpts,
    ) -> Result<SP1ReduceProof<InnerSC>, SP1RecursionProverError> {
        // The batch size for reducing two layers of recursion.
        let batch_size = REDUCE_BATCH_SIZE;
        // The batch size for reducing the first layer of recursion.
        let first_layer_batch_size = 1;

        let shard_proofs = &proof.proof.0;

        // Generate the first layer inputs.
        let first_layer_inputs =
            self.get_first_layer_inputs(vk, shard_proofs, &deferred_proofs, first_layer_batch_size);

        // Calculate the expected height of the tree.
        let mut expected_height = if first_layer_inputs.len() == 1 { 0 } else { 1 };
        let num_first_layer_inputs = first_layer_inputs.len();
        let mut num_layer_inputs = num_first_layer_inputs;
        while num_layer_inputs > batch_size {
            num_layer_inputs = num_layer_inputs.div_ceil(2);
            expected_height += 1;
        }

        // Generate the proofs.
        let span = tracing::Span::current().clone();
        let (vk, proof) = thread::scope(|s| {
            let _span = span.enter();

            // Spawn a worker that sends the first layer inputs to a bounded channel.
            let input_sync = Arc::new(TurnBasedSync::new());
            let (input_tx, input_rx) = sync_channel::<(usize, usize, SP1CircuitWitness, bool)>(
                opts.recursion_opts.checkpoints_channel_capacity,
            );
            let input_tx = Arc::new(Mutex::new(input_tx));
            {
                let input_tx = Arc::clone(&input_tx);
                let input_sync = Arc::clone(&input_sync);
                s.spawn(move || {
                    for (index, input) in first_layer_inputs.into_iter().enumerate() {
                        input_sync.wait_for_turn(index);
                        input_tx.lock().unwrap().send((index, 0, input, false)).unwrap();
                        input_sync.advance_turn();
                    }
                });
            }

            // Spawn workers who generate the records and traces.
            let record_and_trace_sync = Arc::new(TurnBasedSync::new());
            let (record_and_trace_tx, record_and_trace_rx) =
                sync_channel::<(usize, usize, TracesOrInput)>(
                    opts.recursion_opts.records_and_traces_channel_capacity,
                );
            let record_and_trace_tx = Arc::new(Mutex::new(record_and_trace_tx));
            let record_and_trace_rx = Arc::new(Mutex::new(record_and_trace_rx));
            let input_rx = Arc::new(Mutex::new(input_rx));
            for _ in 0..opts.recursion_opts.trace_gen_workers {
                let record_and_trace_sync = Arc::clone(&record_and_trace_sync);
                let record_and_trace_tx = Arc::clone(&record_and_trace_tx);
                let input_rx = Arc::clone(&input_rx);
                let span = tracing::debug_span!("generate records and traces");
                s.spawn(move || {
                    let _span = span.enter();
                    loop {
                        let received = { input_rx.lock().unwrap().recv() };
                        if let Ok((index, height, input, false)) = received {
                            // Get the program and witness stream.
                            let (program, witness_stream) = tracing::debug_span!(
                                "get program and witness stream"
                            )
                            .in_scope(|| match input {
                                SP1CircuitWitness::Core(input) => {
                                    let mut witness_stream = Vec::new();
                                    Witnessable::<InnerConfig>::write(&input, &mut witness_stream);
                                    (self.recursion_program(&input), witness_stream)
                                }
                                SP1CircuitWitness::Deferred(input) => {
                                    let mut witness_stream = Vec::new();
                                    Witnessable::<InnerConfig>::write(&input, &mut witness_stream);
                                    (self.deferred_program(&input), witness_stream)
                                }
                                SP1CircuitWitness::Compress(input) => {
                                    let mut witness_stream = Vec::new();

                                    let input_with_merkle = self.make_merkle_proofs(input);

                                    Witnessable::<InnerConfig>::write(
                                        &input_with_merkle,
                                        &mut witness_stream,
                                    );

                                    (
                                        self.compress_program(false, &input_with_merkle),
                                        witness_stream,
                                    )
                                }
                            });

                            // Execute the runtime.
                            let record = tracing::debug_span!("execute runtime").in_scope(|| {
                                let mut runtime =
                                    RecursionRuntime::<Val<InnerSC>, Challenge<InnerSC>, _>::new(
                                        program.clone(),
                                        self.compress_prover.config().perm.clone(),
                                    );
                                runtime.witness_stream = witness_stream.into();
                                runtime
                                    .run()
                                    .map_err(|e| {
                                        SP1RecursionProverError::RuntimeError(e.to_string())
                                    })
                                    .unwrap();
                                runtime.record
                            });

                            // Generate the dependencies.
                            let mut records = vec![record];
                            tracing::debug_span!("generate dependencies").in_scope(|| {
                                self.compress_prover.machine().generate_dependencies(
                                    &mut records,
                                    &opts.recursion_opts,
                                    None,
                                )
                            });

                            // Generate the traces.
                            let record = records.into_iter().next().unwrap();
                            let traces = tracing::debug_span!("generate traces")
                                .in_scope(|| self.compress_prover.generate_traces(&record));

                            // Wait for our turn to update the state.
                            record_and_trace_sync.wait_for_turn(index);

                            // Send the record and traces to the worker.
                            record_and_trace_tx
                                .lock()
                                .unwrap()
                                .send((
                                    index,
                                    height,
                                    TracesOrInput::ProgramRecordTraces(Box::new((
                                        program, record, traces,
                                    ))),
                                ))
                                .unwrap();

                            // Advance the turn.
                            record_and_trace_sync.advance_turn();
                        } else if let Ok((index, height, input, true)) = received {
                            record_and_trace_sync.wait_for_turn(index);

                            // Send the record and traces to the worker.
                            record_and_trace_tx
                                .lock()
                                .unwrap()
                                .send((
                                    index,
                                    height,
                                    TracesOrInput::CircuitWitness(Box::new(input)),
                                ))
                                .unwrap();

                            // Advance the turn.
                            record_and_trace_sync.advance_turn();
                        } else {
                            break;
                        }
                    }
                });
            }

            // Spawn workers who generate the compress proofs.
            let proofs_sync = Arc::new(TurnBasedSync::new());
            let (proofs_tx, proofs_rx) =
                sync_channel::<(usize, usize, StarkVerifyingKey<InnerSC>, ShardProof<InnerSC>)>(
                    num_first_layer_inputs * 2,
                );
            let proofs_tx = Arc::new(Mutex::new(proofs_tx));
            let proofs_rx = Arc::new(Mutex::new(proofs_rx));
            let mut prover_handles = Vec::new();
            for _ in 0..opts.recursion_opts.shard_batch_size {
                let prover_sync = Arc::clone(&proofs_sync);
                let record_and_trace_rx = Arc::clone(&record_and_trace_rx);
                let proofs_tx = Arc::clone(&proofs_tx);
                let span = tracing::debug_span!("prove");
                let handle = s.spawn(move || {
                    let _span = span.enter();
                    loop {
                        let received = { record_and_trace_rx.lock().unwrap().recv() };
                        if let Ok((index, height, TracesOrInput::ProgramRecordTraces(boxed_prt))) =
                            received
                        {
                            let (program, record, traces) = *boxed_prt;
                            tracing::debug_span!("batch").in_scope(|| {
                                // Get the keys.
                                let (pk, vk) = tracing::debug_span!("Setup compress program")
                                    .in_scope(|| self.compress_prover.setup(&program));

                                // Observe the proving key.
                                let mut challenger = self.compress_prover.config().challenger();
                                tracing::debug_span!("observe proving key").in_scope(|| {
                                    pk.observe_into(&mut challenger);
                                });

                                #[cfg(feature = "debug")]
                                self.compress_prover.debug_constraints(
                                    &self.compress_prover.pk_to_host(&pk),
                                    vec![record.clone()],
                                    &mut challenger.clone(),
                                );

                                // Commit to the record and traces.
                                let data = tracing::debug_span!("commit")
                                    .in_scope(|| self.compress_prover.commit(&record, traces));

                                // Generate the proof.
                                let proof = tracing::debug_span!("open").in_scope(|| {
                                    self.compress_prover.open(&pk, data, &mut challenger).unwrap()
                                });

                                // Verify the proof.
                                #[cfg(feature = "debug")]
                                self.compress_prover
                                    .machine()
                                    .verify(
                                        &vk,
                                        &sp1_stark::MachineProof {
                                            shard_proofs: vec![proof.clone()],
                                        },
                                        &mut self.compress_prover.config().challenger(),
                                    )
                                    .unwrap();

                                // Wait for our turn to update the state.
                                prover_sync.wait_for_turn(index);

                                // Send the proof.
                                proofs_tx.lock().unwrap().send((index, height, vk, proof)).unwrap();

                                // Advance the turn.
                                prover_sync.advance_turn();
                            });
                        } else if let Ok((
                            index,
                            height,
                            TracesOrInput::CircuitWitness(witness_box),
                        )) = received
                        {
                            let witness = *witness_box;
                            if let SP1CircuitWitness::Compress(inner_witness) = witness {
                                let SP1CompressWitnessValues { vks_and_proofs, is_complete: _ } =
                                    inner_witness;
                                assert!(vks_and_proofs.len() == 1);
                                let (vk, proof) = vks_and_proofs.last().unwrap();
                                // Wait for our turn to update the state.
                                prover_sync.wait_for_turn(index);

                                // Send the proof.
                                proofs_tx
                                    .lock()
                                    .unwrap()
                                    .send((index, height, vk.clone(), proof.clone()))
                                    .unwrap();

                                // Advance the turn.
                                prover_sync.advance_turn();
                            }
                        } else {
                            break;
                        }
                    }
                });
                prover_handles.push(handle);
            }

            // Spawn a worker that generates inputs for the next layer.
            let handle = {
                let input_tx = Arc::clone(&input_tx);
                let proofs_rx = Arc::clone(&proofs_rx);
                let span = tracing::debug_span!("generate next layer inputs");
                s.spawn(move || {
                    let _span = span.enter();
                    let mut count = num_first_layer_inputs;
                    let mut batch: Vec<(
                        usize,
                        usize,
                        StarkVerifyingKey<InnerSC>,
                        ShardProof<InnerSC>,
                    )> = Vec::new();
                    loop {
                        if expected_height == 0 {
                            break;
                        }
                        let received = { proofs_rx.lock().unwrap().recv() };
                        if let Ok((index, height, vk, proof)) = received {
                            batch.push((index, height, vk, proof));

                            // If we haven't reached the batch size, continue.
                            if batch.len() < batch_size {
                                continue;
                            }

                            // Compute whether we're at the last input of a layer.
                            let mut is_last = false;
                            if let Some(first) = batch.first() {
                                is_last = first.1 != height;
                            }

                            // If we're at the last input of a layer, we need to only include the
                            // first input, otherwise we include all inputs.
                            let inputs =
                                if is_last { vec![batch[0].clone()] } else { batch.clone() };

                            let next_input_height = inputs[0].1 + 1;

                            let is_complete = next_input_height == expected_height;

                            let vks_and_proofs = inputs
                                .into_iter()
                                .map(|(_, _, vk, proof)| (vk, proof))
                                .collect::<Vec<_>>();
                            let input = SP1CircuitWitness::Compress(SP1CompressWitnessValues {
                                vks_and_proofs,
                                is_complete,
                            });

                            input_sync.wait_for_turn(count);
                            input_tx
                                .lock()
                                .unwrap()
                                .send((count, next_input_height, input, is_last))
                                .unwrap();
                            input_sync.advance_turn();
                            count += 1;

                            // If we're at the root of the tree, stop generating inputs.
                            if is_complete {
                                break;
                            }

                            // If we were at the last input of a layer, we keep everything but the
                            // first input. Otherwise, we empty the batch.
                            if is_last {
                                batch = vec![batch[1].clone()];
                            } else {
                                batch = Vec::new();
                            }
                        } else {
                            break;
                        }
                    }
                })
            };

            // Wait for all the provers to finish.
            drop(input_tx);
            drop(record_and_trace_tx);
            drop(proofs_tx);
            for handle in prover_handles {
                handle.join().unwrap();
            }
            handle.join().unwrap();

            let (_, _, vk, proof) = proofs_rx.lock().unwrap().recv().unwrap();
            (vk, proof)
        });

        Ok(SP1ReduceProof { vk, proof })
    }

    /// Wrap a reduce proof into a STARK proven over a SNARK-friendly field.
    #[instrument(name = "shrink", level = "info", skip_all)]
    pub fn shrink(
        &self,
        reduced_proof: SP1ReduceProof<InnerSC>,
        opts: SP1ProverOpts,
    ) -> Result<SP1ReduceProof<InnerSC>, SP1RecursionProverError> {
        // Make the compress proof.
        let SP1ReduceProof { vk: compressed_vk, proof: compressed_proof } = reduced_proof;
        let input = SP1CompressWitnessValues {
            vks_and_proofs: vec![(compressed_vk, compressed_proof)],
            is_complete: true,
        };

        let input_with_merkle = self.make_merkle_proofs(input);

        let program =
            self.shrink_program(ShrinkAir::<BabyBear>::shrink_shape(), &input_with_merkle);

        // Run the compress program.
        let mut runtime = RecursionRuntime::<Val<InnerSC>, Challenge<InnerSC>, _>::new(
            program.clone(),
            self.shrink_prover.config().perm.clone(),
        );

        let mut witness_stream = Vec::new();
        Witnessable::<InnerConfig>::write(&input_with_merkle, &mut witness_stream);

        runtime.witness_stream = witness_stream.into();

        runtime.run().map_err(|e| SP1RecursionProverError::RuntimeError(e.to_string()))?;

        runtime.print_stats();
        tracing::debug!("Shrink program executed successfully");

        let (shrink_pk, shrink_vk) =
            tracing::debug_span!("setup shrink").in_scope(|| self.shrink_prover.setup(&program));

        // Prove the compress program.
        let mut compress_challenger = self.shrink_prover.config().challenger();
        let mut compress_proof = self
            .shrink_prover
            .prove(&shrink_pk, vec![runtime.record], &mut compress_challenger, opts.recursion_opts)
            .unwrap();

        Ok(SP1ReduceProof { vk: shrink_vk, proof: compress_proof.shard_proofs.pop().unwrap() })
    }

    /// Wrap a reduce proof into a STARK proven over a SNARK-friendly field.
    #[instrument(name = "wrap_bn254", level = "info", skip_all)]
    pub fn wrap_bn254(
        &self,
        compressed_proof: SP1ReduceProof<InnerSC>,
        opts: SP1ProverOpts,
    ) -> Result<SP1ReduceProof<OuterSC>, SP1RecursionProverError> {
        let SP1ReduceProof { vk: compressed_vk, proof: compressed_proof } = compressed_proof;
        let input = SP1CompressWitnessValues {
            vks_and_proofs: vec![(compressed_vk, compressed_proof)],
            is_complete: true,
        };
        let input_with_vk = self.make_merkle_proofs(input);

        let program = self.wrap_program();

        // Run the compress program.
        let mut runtime = RecursionRuntime::<Val<InnerSC>, Challenge<InnerSC>, _>::new(
            program.clone(),
            self.shrink_prover.config().perm.clone(),
        );

        let mut witness_stream = Vec::new();
        Witnessable::<InnerConfig>::write(&input_with_vk, &mut witness_stream);

        runtime.witness_stream = witness_stream.into();

        runtime.run().map_err(|e| SP1RecursionProverError::RuntimeError(e.to_string()))?;

        runtime.print_stats();
        tracing::debug!("wrap program executed successfully");

        // Setup the wrap program.
        let (wrap_pk, wrap_vk) =
            tracing::debug_span!("setup wrap").in_scope(|| self.wrap_prover.setup(&program));

        if self.wrap_vk.set(wrap_vk.clone()).is_ok() {
            tracing::debug!("wrap verifier key set");
        }

        // Prove the wrap program.
        let mut wrap_challenger = self.wrap_prover.config().challenger();
        let time = std::time::Instant::now();
        let mut wrap_proof = self
            .wrap_prover
            .prove(&wrap_pk, vec![runtime.record], &mut wrap_challenger, opts.recursion_opts)
            .unwrap();
        let elapsed = time.elapsed();
        tracing::debug!("wrap proving time: {:?}", elapsed);
        let mut wrap_challenger = self.wrap_prover.config().challenger();
        self.wrap_prover.machine().verify(&wrap_vk, &wrap_proof, &mut wrap_challenger).unwrap();
        tracing::info!("wrapping successful");

        Ok(SP1ReduceProof { vk: wrap_vk, proof: wrap_proof.shard_proofs.pop().unwrap() })
    }

    /// Wrap the STARK proven over a SNARK-friendly field into a PLONK proof.
    #[instrument(name = "wrap_plonk_bn254", level = "info", skip_all)]
    pub fn wrap_plonk_bn254(
        &self,
        proof: SP1ReduceProof<OuterSC>,
        build_dir: &Path,
    ) -> PlonkBn254Proof {
        let input = SP1CompressWitnessValues {
            vks_and_proofs: vec![(proof.vk.clone(), proof.proof.clone())],
            is_complete: true,
        };
        let vkey_hash = sp1_vkey_digest_bn254(&proof);
        let committed_values_digest = sp1_committed_values_digest_bn254(&proof);

        let mut witness = Witness::default();
        input.write(&mut witness);
        witness.write_committed_values_digest(committed_values_digest);
        witness.write_vkey_hash(vkey_hash);

        let prover = PlonkBn254Prover::new();
        let proof = prover.prove(witness, build_dir.to_path_buf());

        // Verify the proof.
        prover.verify(
            &proof,
            &vkey_hash.as_canonical_biguint(),
            &committed_values_digest.as_canonical_biguint(),
            build_dir,
        );

        proof
    }

    /// Wrap the STARK proven over a SNARK-friendly field into a Groth16 proof.
    #[instrument(name = "wrap_groth16_bn254", level = "info", skip_all)]
    pub fn wrap_groth16_bn254(
        &self,
        proof: SP1ReduceProof<OuterSC>,
        build_dir: &Path,
    ) -> Groth16Bn254Proof {
        let input = SP1CompressWitnessValues {
            vks_and_proofs: vec![(proof.vk.clone(), proof.proof.clone())],
            is_complete: true,
        };
        let vkey_hash = sp1_vkey_digest_bn254(&proof);
        let committed_values_digest = sp1_committed_values_digest_bn254(&proof);

        let mut witness = Witness::default();
        input.write(&mut witness);
        witness.write_committed_values_digest(committed_values_digest);
        witness.write_vkey_hash(vkey_hash);

        let prover = Groth16Bn254Prover::new();
        let proof = prover.prove(witness, build_dir.to_path_buf());

        // Verify the proof.
        prover.verify(
            &proof,
            &vkey_hash.as_canonical_biguint(),
            &committed_values_digest.as_canonical_biguint(),
            build_dir,
        );

        proof
    }

    pub fn recursion_program(
        &self,
        input: &SP1RecursionWitnessValues<CoreSC>,
    ) -> Arc<RecursionProgram<BabyBear>> {
        println!("getting recursion program: {:?}", input.shape());
        let mut cache = self.recursion_programs.lock().unwrap_or_else(|e| e.into_inner());
        println!("inserting to cache");
        cache
            .get_or_insert(input.shape(), || {
                let misses = self.recursion_cache_misses.fetch_add(1, Ordering::Relaxed);
                tracing::debug!("core cache miss, misses: {}", misses);
                // Get the operations.
                let builder_span = tracing::debug_span!("build recursion program").entered();
                let mut builder = Builder::<InnerConfig>::default();

                let input = input.read(&mut builder);
                SP1RecursiveVerifier::verify(&mut builder, self.core_prover.machine(), input);
                let operations = builder.into_operations();
                builder_span.exit();

                // Compile the program.
                let compiler_span = tracing::debug_span!("compile recursion program").entered();
                let mut compiler = AsmCompiler::<InnerConfig>::default();
                let mut program = compiler.compile(operations);
                if let Some(recursion_shape_config) = &self.recursion_shape_config {
                    recursion_shape_config.fix_shape(&mut program);
                }
                let program = Arc::new(program);
                compiler_span.exit();
                program
            })
            .clone()
    }

    pub fn compress_program(
        &self,
        shape_tuning: bool,
        input: &SP1CompressWithVKeyWitnessValues<InnerSC>,
    ) -> Arc<RecursionProgram<BabyBear>> {
        if self.recursion_shape_config.is_some() && !shape_tuning {
            self.compress_programs.get(&input.shape()).map(Clone::clone).unwrap()
        } else {
            // Get the operations.
            Arc::new(compress_program_from_input::<C>(
                self.recursion_shape_config.as_ref(),
                &self.compress_prover,
                self.vk_verification,
                input,
            ))
        }
    }

    pub fn shrink_program(
        &self,
        shrink_shape: RecursionShape,
        input: &SP1CompressWithVKeyWitnessValues<InnerSC>,
    ) -> Arc<RecursionProgram<BabyBear>> {
        // Get the operations.
        let builder_span = tracing::debug_span!("build shrink program").entered();
        let mut builder = Builder::<InnerConfig>::default();
        let input = input.read(&mut builder);
        // Verify the proof.
        SP1CompressRootVerifierWithVKey::verify(
            &mut builder,
            self.compress_prover.machine(),
            input,
            self.vk_verification,
            PublicValuesOutputDigest::Reduce,
        );
        let operations = builder.into_operations();
        builder_span.exit();

        // Compile the program.
        let compiler_span = tracing::debug_span!("compile shrink program").entered();
        let mut compiler = AsmCompiler::<InnerConfig>::default();
        let mut program = compiler.compile(operations);

        program.shape = Some(shrink_shape);
        let program = Arc::new(program);
        compiler_span.exit();
        program
    }

    pub fn wrap_program(&self) -> Arc<RecursionProgram<BabyBear>> {
        self.wrap_program
            .get_or_init(|| {
                // Get the operations.
                let builder_span = tracing::debug_span!("build compress program").entered();
                let mut builder = Builder::<WrapConfig>::default();

                let shrink_shape: ProofShape = ShrinkAir::<BabyBear>::shrink_shape().into();
                let input_shape = SP1CompressShape::from(vec![shrink_shape]);
                let shape = SP1CompressWithVkeyShape {
                    compress_shape: input_shape,
                    merkle_tree_height: self.vk_merkle_tree.height,
                };
                let dummy_input =
                    SP1CompressWithVKeyWitnessValues::dummy(self.shrink_prover.machine(), &shape);

                let input = dummy_input.read(&mut builder);

                // Attest that the merkle tree root is correct.
                let root = input.merkle_var.root;
                for (val, expected) in root.iter().zip(self.vk_root.iter()) {
                    builder.assert_felt_eq(*val, *expected);
                }
                // Verify the proof.
                SP1CompressRootVerifierWithVKey::verify(
                    &mut builder,
                    self.shrink_prover.machine(),
                    input,
                    self.vk_verification,
                    PublicValuesOutputDigest::Root,
                );

                let operations = builder.into_operations();
                builder_span.exit();

                // Compile the program.
                let compiler_span = tracing::debug_span!("compile compress program").entered();
                let mut compiler = AsmCompiler::<WrapConfig>::default();
                let program = Arc::new(compiler.compile(operations));
                compiler_span.exit();
                program
            })
            .clone()
    }

    pub fn deferred_program(
        &self,
        input: &SP1DeferredWitnessValues<InnerSC>,
    ) -> Arc<RecursionProgram<BabyBear>> {
        // Compile the program.

        // Get the operations.
        let operations_span =
            tracing::debug_span!("get operations for the deferred program").entered();
        let mut builder = Builder::<InnerConfig>::default();
        let input_read_span = tracing::debug_span!("Read input values").entered();
        let input = input.read(&mut builder);
        input_read_span.exit();
        let verify_span = tracing::debug_span!("Verify deferred program").entered();

        // Verify the proof.
        SP1DeferredVerifier::verify(
            &mut builder,
            self.compress_prover.machine(),
            input,
            self.vk_verification,
        );
        verify_span.exit();
        let operations = builder.into_operations();
        operations_span.exit();

        let compiler_span = tracing::debug_span!("compile deferred program").entered();
        let mut compiler = AsmCompiler::<InnerConfig>::default();
        let mut program = compiler.compile(operations);
        if let Some(recursion_shape_config) = &self.recursion_shape_config {
            recursion_shape_config.fix_shape(&mut program);
        }
        let program = Arc::new(program);
        compiler_span.exit();
        program
    }

    pub fn get_recursion_core_inputs(
        &self,
        vk: &StarkVerifyingKey<CoreSC>,
        shard_proofs: &[ShardProof<CoreSC>],
        batch_size: usize,
        is_complete: bool,
        deferred_digest: [Val<CoreSC>; 8],
    ) -> Vec<SP1RecursionWitnessValues<CoreSC>> {
        let mut core_inputs = Vec::new();

        // Prepare the inputs for the recursion programs.
        for (batch_idx, batch) in shard_proofs.chunks(batch_size).enumerate() {
            let proofs = batch.to_vec();

            core_inputs.push(SP1RecursionWitnessValues {
                vk: vk.clone(),
                shard_proofs: proofs.clone(),
                is_complete,
                is_first_shard: batch_idx == 0,
                vk_root: self.vk_root,
                reconstruct_deferred_digest: deferred_digest,
            });
        }
        core_inputs
    }

    pub fn get_recursion_deferred_inputs<'a>(
        &'a self,
        vk: &'a StarkVerifyingKey<CoreSC>,
        deferred_proofs: &[SP1ReduceProof<InnerSC>],
        batch_size: usize,
    ) -> (Vec<SP1DeferredWitnessValues<InnerSC>>, [BabyBear; 8]) {
        // Prepare the inputs for the deferred proofs recursive verification.
        let mut deferred_digest = [Val::<InnerSC>::zero(); DIGEST_SIZE];
        let mut deferred_inputs = Vec::new();

        for batch in deferred_proofs.chunks(batch_size) {
            let vks_and_proofs =
                batch.iter().cloned().map(|proof| (proof.vk, proof.proof)).collect::<Vec<_>>();

            let input = SP1CompressWitnessValues { vks_and_proofs, is_complete: true };
            let input = self.make_merkle_proofs(input);
            let SP1CompressWithVKeyWitnessValues { compress_val, merkle_val } = input;

            deferred_inputs.push(SP1DeferredWitnessValues {
                vks_and_proofs: compress_val.vks_and_proofs,
                vk_merkle_data: merkle_val,
                start_reconstruct_deferred_digest: deferred_digest,
                is_complete: false,
                sp1_vk_digest: vk.hash_babybear(),
                end_pc: vk.pc_start,
                end_shard: BabyBear::one(),
                end_execution_shard: BabyBear::one(),
                init_addr_bits: [BabyBear::zero(); 32],
                finalize_addr_bits: [BabyBear::zero(); 32],
                committed_value_digest: [Word::<BabyBear>([BabyBear::zero(); 4]); 8],
                deferred_proofs_digest: [BabyBear::zero(); 8],
            });

            deferred_digest = Self::hash_deferred_proofs(deferred_digest, batch);
        }
        (deferred_inputs, deferred_digest)
    }

    /// Generate the inputs for the first layer of recursive proofs.
    #[allow(clippy::type_complexity)]
    pub fn get_first_layer_inputs<'a>(
        &'a self,
        vk: &'a SP1VerifyingKey,
        shard_proofs: &[ShardProof<InnerSC>],
        deferred_proofs: &[SP1ReduceProof<InnerSC>],
        batch_size: usize,
    ) -> Vec<SP1CircuitWitness> {
        let (deferred_inputs, deferred_digest) =
            self.get_recursion_deferred_inputs(&vk.vk, deferred_proofs, batch_size);

        let is_complete = shard_proofs.len() == 1 && deferred_proofs.is_empty();
        let core_inputs = self.get_recursion_core_inputs(
            &vk.vk,
            shard_proofs,
            batch_size,
            is_complete,
            deferred_digest,
        );

        let mut inputs = Vec::new();
        inputs.extend(deferred_inputs.into_iter().map(SP1CircuitWitness::Deferred));
        inputs.extend(core_inputs.into_iter().map(SP1CircuitWitness::Core));
        inputs
    }

    /// Accumulate deferred proofs into a single digest.
    pub fn hash_deferred_proofs(
        prev_digest: [Val<CoreSC>; DIGEST_SIZE],
        deferred_proofs: &[SP1ReduceProof<InnerSC>],
    ) -> [Val<CoreSC>; 8] {
        let mut digest = prev_digest;
        for proof in deferred_proofs.iter() {
            let pv: &RecursionPublicValues<Val<CoreSC>> =
                proof.proof.public_values.as_slice().borrow();
            let committed_values_digest = words_to_bytes(&pv.committed_value_digest);
            digest = hash_deferred_proof(
                &digest,
                &pv.sp1_vk_digest,
                &committed_values_digest.try_into().unwrap(),
            );
        }
        digest
    }

    pub fn make_merkle_proofs(
        &self,
        input: SP1CompressWitnessValues<CoreSC>,
    ) -> SP1CompressWithVKeyWitnessValues<CoreSC> {
        let num_vks = self.allowed_vk_map.len();
        let (vk_indices, vk_digest_values): (Vec<_>, Vec<_>) = if self.vk_verification {
            input
                .vks_and_proofs
                .iter()
                .map(|(vk, _)| {
                    let vk_digest = vk.hash_babybear();
                    let index = self.allowed_vk_map.get(&vk_digest).expect("vk not allowed");
                    (index, vk_digest)
                })
                .unzip()
        } else {
            input
                .vks_and_proofs
                .iter()
                .map(|(vk, _)| {
                    let vk_digest = vk.hash_babybear();
                    let index = (vk_digest[0].as_canonical_u32() as usize) % num_vks;
                    (index, [BabyBear::from_canonical_usize(index); 8])
                })
                .unzip()
        };

        let proofs = vk_indices
            .iter()
            .map(|index| {
                let (_, proof) = MerkleTree::open(&self.vk_merkle_tree, *index);
                proof
            })
            .collect();

        let merkle_val = SP1MerkleProofWitnessValues {
            root: self.vk_root,
            values: vk_digest_values,
            vk_merkle_proofs: proofs,
        };

        SP1CompressWithVKeyWitnessValues { compress_val: input, merkle_val }
    }

    fn check_for_high_cycles(cycles: u64) {
        if cycles > 100_000_000 {
            tracing::warn!(
                "high cycle count, consider using the prover network for proof generation: https://docs.succinct.xyz/generating-proofs/prover-network"
            );
        }
    }
}

pub fn compress_program_from_input<C: SP1ProverComponents>(
    config: Option<&RecursionShapeConfig<BabyBear, CompressAir<BabyBear>>>,
    compress_prover: &C::CompressProver,
    vk_verification: bool,
    input: &SP1CompressWithVKeyWitnessValues<BabyBearPoseidon2>,
) -> RecursionProgram<BabyBear> {
    let builder_span = tracing::debug_span!("build compress program").entered();
    let mut builder = Builder::<InnerConfig>::default();
    // read the input.
    let input = input.read(&mut builder);
    // Verify the proof.
    SP1CompressWithVKeyVerifier::verify(
        &mut builder,
        compress_prover.machine(),
        input,
        vk_verification,
        PublicValuesOutputDigest::Reduce,
    );
    let operations = builder.into_operations();
    builder_span.exit();

    // Compile the program.
    let compiler_span = tracing::debug_span!("compile compress program").entered();
    let mut compiler = AsmCompiler::<InnerConfig>::default();
    let mut program = compiler.compile(operations);
    if let Some(config) = config {
        config.fix_shape(&mut program);
    }
    compiler_span.exit();

    program
}

#[cfg(any(test, feature = "export-tests"))]
pub mod tests {

    use std::{
        collections::BTreeSet,
        fs::File,
        io::{Read, Write},
    };

    use super::*;

    use crate::build::try_build_plonk_bn254_artifacts_dev;
    use anyhow::Result;
    use build::{build_constraints_and_witness, try_build_groth16_bn254_artifacts_dev};
    use p3_field::PrimeField32;

    use shapes::SP1ProofShape;
    use sp1_recursion_core::air::RecursionPublicValues;

    #[cfg(test)]
    use serial_test::serial;
    #[cfg(test)]
    use sp1_core_machine::utils::setup_logger;
    use utils::sp1_vkey_digest_babybear;

    #[derive(Debug, Clone, Copy, PartialEq, Eq)]
    pub enum Test {
        Core,
        Compress,
        Shrink,
        Wrap,
        CircuitTest,
        All,
    }

    pub fn test_e2e_prover<C: SP1ProverComponents>(
        prover: &SP1Prover<C>,
        elf: &[u8],
        stdin: SP1Stdin,
        opts: SP1ProverOpts,
        test_kind: Test,
    ) -> Result<()> {
        run_e2e_prover_with_options(prover, elf, stdin, opts, test_kind, true)
    }

    pub fn bench_e2e_prover<C: SP1ProverComponents>(
        prover: &SP1Prover<C>,
        elf: &[u8],
        stdin: SP1Stdin,
        opts: SP1ProverOpts,
        test_kind: Test,
    ) -> Result<()> {
        run_e2e_prover_with_options(prover, elf, stdin, opts, test_kind, false)
    }

    pub fn run_e2e_prover_with_options<C: SP1ProverComponents>(
        prover: &SP1Prover<C>,
        elf: &[u8],
        stdin: SP1Stdin,
        opts: SP1ProverOpts,
        test_kind: Test,
        verify: bool,
    ) -> Result<()> {
        tracing::info!("initializing prover");
        let context = SP1Context::default();

        tracing::info!("setup elf");
        let (_, pk_d, program, vk) = prover.setup(elf);

        tracing::info!("prove core");
        let core_proof = prover.prove_core(&pk_d, program, &stdin, opts, context)?;
        let public_values = core_proof.public_values.clone();

        if env::var("COLLECT_SHAPES").is_ok() {
            let mut shapes = BTreeSet::new();
            for proof in core_proof.proof.0.iter() {
                let shape = SP1ProofShape::Recursion(proof.shape());
                tracing::info!("shape: {:?}", shape);
                shapes.insert(shape);
            }

            let mut file = File::create("../shapes.bin").unwrap();
            bincode::serialize_into(&mut file, &shapes).unwrap();
        }

        if verify {
            tracing::info!("verify core");
            prover.verify(&core_proof.proof, &vk)?;
        }

        if test_kind == Test::Core {
            return Ok(());
        }

        tracing::info!("compress");
        let compress_span = tracing::debug_span!("compress").entered();
        let compressed_proof = prover.compress(&vk, core_proof, vec![], opts)?;
        compress_span.exit();

        if verify {
            tracing::info!("verify compressed");
            prover.verify_compressed(&compressed_proof, &vk)?;
        }

        if test_kind == Test::Compress {
            return Ok(());
        }

        tracing::info!("shrink");
        let shrink_proof = prover.shrink(compressed_proof, opts)?;

        if verify {
            tracing::info!("verify shrink");
            prover.verify_shrink(&shrink_proof, &vk)?;
        }

        if test_kind == Test::Shrink {
            return Ok(());
        }

        tracing::info!("wrap bn254");
        let wrapped_bn254_proof = prover.wrap_bn254(shrink_proof, opts)?;
        let bytes = bincode::serialize(&wrapped_bn254_proof).unwrap();

        // Save the proof.
        let mut file = File::create("proof-with-pis.bin").unwrap();
        file.write_all(bytes.as_slice()).unwrap();

        // Load the proof.
        let mut file = File::open("proof-with-pis.bin").unwrap();
        let mut bytes = Vec::new();
        file.read_to_end(&mut bytes).unwrap();

        let wrapped_bn254_proof = bincode::deserialize(&bytes).unwrap();

        if verify {
            tracing::info!("verify wrap bn254");
            prover.verify_wrap_bn254(&wrapped_bn254_proof, &vk).unwrap();
        }

        if test_kind == Test::Wrap {
            return Ok(());
        }

        tracing::info!("checking vkey hash babybear");
        let vk_digest_babybear = sp1_vkey_digest_babybear(&wrapped_bn254_proof);
        assert_eq!(vk_digest_babybear, vk.hash_babybear());

        tracing::info!("checking vkey hash bn254");
        let vk_digest_bn254 = sp1_vkey_digest_bn254(&wrapped_bn254_proof);
        assert_eq!(vk_digest_bn254, vk.hash_bn254());

        tracing::info!("Test the outer Plonk circuit");
        let (constraints, witness) =
            build_constraints_and_witness(&wrapped_bn254_proof.vk, &wrapped_bn254_proof.proof);
        PlonkBn254Prover::test(constraints, witness);
        tracing::info!("Circuit test succeeded");

        if test_kind == Test::CircuitTest {
            return Ok(());
        }

        tracing::info!("generate plonk bn254 proof");
        let artifacts_dir = try_build_plonk_bn254_artifacts_dev(
            &wrapped_bn254_proof.vk,
            &wrapped_bn254_proof.proof,
        );
        let plonk_bn254_proof =
            prover.wrap_plonk_bn254(wrapped_bn254_proof.clone(), &artifacts_dir);
        println!("{:?}", plonk_bn254_proof);

        prover.verify_plonk_bn254(&plonk_bn254_proof, &vk, &public_values, &artifacts_dir)?;

        tracing::info!("generate groth16 bn254 proof");
        let artifacts_dir = try_build_groth16_bn254_artifacts_dev(
            &wrapped_bn254_proof.vk,
            &wrapped_bn254_proof.proof,
        );
        let groth16_bn254_proof = prover.wrap_groth16_bn254(wrapped_bn254_proof, &artifacts_dir);
        println!("{:?}", groth16_bn254_proof);

        if verify {
            prover.verify_groth16_bn254(
                &groth16_bn254_proof,
                &vk,
                &public_values,
                &artifacts_dir,
            )?;
        }

        Ok(())
    }

    pub fn test_e2e_with_deferred_proofs_prover<C: SP1ProverComponents>(
        opts: SP1ProverOpts,
    ) -> Result<()> {
        // Test program which proves the Keccak-256 hash of various inputs.
        let keccak_elf = test_artifacts::KECCAK256_ELF;

        // Test program which verifies proofs of a vkey and a list of committed inputs.
        let verify_elf = test_artifacts::VERIFY_PROOF_ELF;

        tracing::info!("initializing prover");
        let prover = SP1Prover::<C>::new();

        tracing::info!("setup keccak elf");
        let (_, keccak_pk_d, keccak_program, keccak_vk) = prover.setup(keccak_elf);

        tracing::info!("setup verify elf");
        let (_, verify_pk_d, verify_program, verify_vk) = prover.setup(verify_elf);

        tracing::info!("prove subproof 1");
        let mut stdin = SP1Stdin::new();
        stdin.write(&1usize);
        stdin.write(&vec![0u8, 0, 0]);
        let deferred_proof_1 = prover.prove_core(
            &keccak_pk_d,
            keccak_program.clone(),
            &stdin,
            opts,
            Default::default(),
        )?;
        let pv_1 = deferred_proof_1.public_values.as_slice().to_vec().clone();

        // Generate a second proof of keccak of various inputs.
        tracing::info!("prove subproof 2");
        let mut stdin = SP1Stdin::new();
        stdin.write(&3usize);
        stdin.write(&vec![0u8, 1, 2]);
        stdin.write(&vec![2, 3, 4]);
        stdin.write(&vec![5, 6, 7]);
        let deferred_proof_2 =
            prover.prove_core(&keccak_pk_d, keccak_program, &stdin, opts, Default::default())?;
        let pv_2 = deferred_proof_2.public_values.as_slice().to_vec().clone();

        // Generate recursive proof of first subproof.
        tracing::info!("compress subproof 1");
        let deferred_reduce_1 = prover.compress(&keccak_vk, deferred_proof_1, vec![], opts)?;

        // Generate recursive proof of second subproof.
        tracing::info!("compress subproof 2");
        let deferred_reduce_2 = prover.compress(&keccak_vk, deferred_proof_2, vec![], opts)?;

        // Run verify program with keccak vkey, subproofs, and their committed values.
        let mut stdin = SP1Stdin::new();
        let vkey_digest = keccak_vk.hash_babybear();
        let vkey_digest: [u32; 8] = vkey_digest
            .iter()
            .map(|n| n.as_canonical_u32())
            .collect::<Vec<_>>()
            .try_into()
            .unwrap();
        stdin.write(&vkey_digest);
        stdin.write(&vec![pv_1.clone(), pv_2.clone(), pv_2.clone()]);
        stdin.write_proof(deferred_reduce_1.clone(), keccak_vk.vk.clone());
        stdin.write_proof(deferred_reduce_2.clone(), keccak_vk.vk.clone());
        stdin.write_proof(deferred_reduce_2.clone(), keccak_vk.vk.clone());

        tracing::info!("proving verify program (core)");
        let verify_proof =
            prover.prove_core(&verify_pk_d, verify_program, &stdin, opts, Default::default())?;
        // let public_values = verify_proof.public_values.clone();

        // Generate recursive proof of verify program
        tracing::info!("compress verify program");
        let verify_reduce = prover.compress(
            &verify_vk,
            verify_proof,
            vec![deferred_reduce_1, deferred_reduce_2.clone(), deferred_reduce_2],
            opts,
        )?;
        let reduce_pv: &RecursionPublicValues<_> =
            verify_reduce.proof.public_values.as_slice().borrow();
        println!("deferred_hash: {:?}", reduce_pv.deferred_proofs_digest);
        println!("complete: {:?}", reduce_pv.is_complete);

        tracing::info!("verify verify program");
        prover.verify_compressed(&verify_reduce, &verify_vk)?;

        let shrink_proof = prover.shrink(verify_reduce, opts)?;

        tracing::info!("verify shrink");
        prover.verify_shrink(&shrink_proof, &verify_vk)?;

        tracing::info!("wrap bn254");
        let wrapped_bn254_proof = prover.wrap_bn254(shrink_proof, opts)?;

        tracing::info!("verify wrap bn254");
        println!("verify wrap bn254 {:#?}", wrapped_bn254_proof.vk.commit);
        prover.verify_wrap_bn254(&wrapped_bn254_proof, &verify_vk).unwrap();

        Ok(())
    }

    /// Tests an end-to-end workflow of proving a program across the entire proof generation
    /// pipeline.
    ///
    /// Add `FRI_QUERIES`=1 to your environment for faster execution. Should only take a few minutes
    /// on a Mac M2. Note: This test always re-builds the plonk bn254 artifacts, so setting SP1_DEV
    /// is not needed.
    #[test]
    #[serial]
    fn test_e2e() -> Result<()> {
        let elf = test_artifacts::FIBONACCI_ELF;
        setup_logger();
        let opts = SP1ProverOpts::default();
        // TODO(mattstam): We should Test::Plonk here, but this uses the existing
        // docker image which has a different API than the current. So we need to wait until the
        // next release (v1.2.0+), and then switch it back.
        let prover = SP1Prover::<DefaultProverComponents>::new();

        test_e2e_prover::<DefaultProverComponents>(
            &prover,
            elf,
            SP1Stdin::default(),
            opts,
            Test::All,
        )
    }

    /// Tests an end-to-end workflow of proving a program across the entire proof generation
    /// pipeline in addition to verifying deferred proofs.
    #[test]
    #[serial]
    fn test_e2e_with_deferred_proofs() -> Result<()> {
        setup_logger();
        test_e2e_with_deferred_proofs_prover::<DefaultProverComponents>(SP1ProverOpts::default())
    }
}<|MERGE_RESOLUTION|>--- conflicted
+++ resolved
@@ -207,12 +207,7 @@
 
         let vk_verification =
             env::var("VERIFY_VK").map(|v| v.eq_ignore_ascii_case("true")).unwrap_or(false);
-<<<<<<< HEAD
         tracing::info!("vk verification: {}", vk_verification);
-=======
-
-        tracing::debug!("vk verification: {}", vk_verification);
->>>>>>> f9640e86
 
         // Read the shapes from the shapes directory and deserialize them into memory.
         let allowed_vk_map: BTreeMap<[BabyBear; DIGEST_SIZE], usize> = if vk_verification {
