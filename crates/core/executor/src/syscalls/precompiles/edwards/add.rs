use std::marker::PhantomData;

use sp1_curves::{edwards::EdwardsParameters, EllipticCurve};

use crate::{
    events::{create_ec_add_event, PrecompileEvent},
    syscalls::{Syscall, SyscallCode, SyscallContext},
};

pub(crate) struct EdwardsAddAssignSyscall<E: EllipticCurve + EdwardsParameters> {
    _phantom: PhantomData<E>,
}

impl<E: EllipticCurve + EdwardsParameters> EdwardsAddAssignSyscall<E> {
    /// Create a new instance of the [`EdwardsAddAssignSyscall`].
    pub const fn new() -> Self {
        Self { _phantom: PhantomData }
    }
}

impl<E: EllipticCurve + EdwardsParameters> Syscall for EdwardsAddAssignSyscall<E> {
    fn num_extra_cycles(&self) -> u32 {
        1
    }

    fn execute(
        &self,
        rt: &mut SyscallContext,
        syscall_code: SyscallCode,
        arg1: u32,
        arg2: u32,
    ) -> Option<u32> {
        let event = create_ec_add_event::<E>(rt, arg1, arg2);
<<<<<<< HEAD
        let syscall_event = rt.rt.syscall_event(
            event.clk,
            None,
            None,
            syscall_code,
            arg1,
            arg2,
            event.lookup_id,
            rt.next_pc,
        );
=======
        let syscall_event =
            rt.rt.syscall_event(event.clk, None, syscall_code, arg1, arg2, rt.next_pc);
>>>>>>> 3c43a65b
        rt.add_precompile_event(syscall_code, syscall_event, PrecompileEvent::EdAdd(event));
        None
    }
}<|MERGE_RESOLUTION|>--- conflicted
+++ resolved
@@ -31,21 +31,8 @@
         arg2: u32,
     ) -> Option<u32> {
         let event = create_ec_add_event::<E>(rt, arg1, arg2);
-<<<<<<< HEAD
-        let syscall_event = rt.rt.syscall_event(
-            event.clk,
-            None,
-            None,
-            syscall_code,
-            arg1,
-            arg2,
-            event.lookup_id,
-            rt.next_pc,
-        );
-=======
         let syscall_event =
-            rt.rt.syscall_event(event.clk, None, syscall_code, arg1, arg2, rt.next_pc);
->>>>>>> 3c43a65b
+            rt.rt.syscall_event(event.clk, None, None, syscall_code, arg1, arg2, rt.next_pc);
         rt.add_precompile_event(syscall_code, syscall_event, PrecompileEvent::EdAdd(event));
         None
     }
