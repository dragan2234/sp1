use super::MemoryChipType;
use crate::{
    operations::{AssertLtColsBits, BabyBearBitDecomposition, IsZeroOperation},
    utils::next_power_of_two,
};
use core::{
    borrow::{Borrow, BorrowMut},
    mem::size_of,
};

use p3_air::{Air, AirBuilder, BaseAir};
use p3_field::{AbstractField, PrimeField32};
use p3_matrix::{dense::RowMajorMatrix, Matrix};
use p3_maybe_rayon::prelude::{IntoParallelRefIterator, ParallelIterator};
use sp1_core_executor::events::GlobalInteractionEvent;
use sp1_core_executor::{events::MemoryInitializeFinalizeEvent, ExecutionRecord, Program};
use sp1_derive::AlignedBorrow;
use sp1_stark::{
    air::{
        AirInteraction, BaseAirBuilder, InteractionScope, MachineAir, PublicValues, SP1AirBuilder,
        SP1_PROOF_NUM_PV_ELTS,
    },
    InteractionKind, Word,
};
use std::array;

/// A memory chip that can initialize or finalize values in memory.
pub struct MemoryGlobalChip {
    pub kind: MemoryChipType,
}

impl MemoryGlobalChip {
    /// Creates a new memory chip with a certain type.
    pub const fn new(kind: MemoryChipType) -> Self {
        Self { kind }
    }
}

impl<F> BaseAir<F> for MemoryGlobalChip {
    fn width(&self) -> usize {
        NUM_MEMORY_INIT_COLS
    }
}

impl<F: PrimeField32> MachineAir<F> for MemoryGlobalChip {
    type Record = ExecutionRecord;

    type Program = Program;

    fn name(&self) -> String {
        match self.kind {
            MemoryChipType::Initialize => "MemoryGlobalInit".to_string(),
            MemoryChipType::Finalize => "MemoryGlobalFinalize".to_string(),
        }
    }

    fn generate_dependencies(&self, input: &ExecutionRecord, output: &mut ExecutionRecord) {
        let mut memory_events = match self.kind {
            MemoryChipType::Initialize => input.global_memory_initialize_events.clone(),
            MemoryChipType::Finalize => input.global_memory_finalize_events.clone(),
        };

        let is_receive = match self.kind {
            MemoryChipType::Initialize => false,
            MemoryChipType::Finalize => true,
        };

        memory_events.sort_by_key(|event| event.addr);

        let events = memory_events.into_iter().map(|event| {
            let interaction_shard = if is_receive { event.shard } else { 0 };
            let interaction_clk = if is_receive { event.timestamp } else { 0 };
            GlobalInteractionEvent {
                message: [
                    interaction_shard,
                    interaction_clk,
                    event.addr,
                    (event.value & 255) as u32,
                    ((event.value >> 8) & 255) as u32,
                    ((event.value >> 16) & 255) as u32,
                    ((event.value >> 24) & 255) as u32,
                ],
                is_receive,
                kind: InteractionKind::Memory as u8,
            }
        });
        output.global_interaction_events.extend(events);
    }

    fn num_rows(&self, input: &Self::Record) -> Option<usize> {
        let events = match self.kind {
            MemoryChipType::Initialize => &input.global_memory_initialize_events,
            MemoryChipType::Finalize => &input.global_memory_finalize_events,
        };
        let nb_rows = events.len();
        let size_log2 = input.fixed_log2_rows::<F, Self>(self);
        let padded_nb_rows = next_power_of_two(nb_rows, size_log2);
        Some(padded_nb_rows)
    }

    fn generate_trace(
        &self,
        input: &ExecutionRecord,
        _output: &mut ExecutionRecord,
    ) -> RowMajorMatrix<F> {
        let mut memory_events = match self.kind {
            MemoryChipType::Initialize => input.global_memory_initialize_events.clone(),
            MemoryChipType::Finalize => input.global_memory_finalize_events.clone(),
        };

        let previous_addr_bits = match self.kind {
            MemoryChipType::Initialize => input.public_values.previous_init_addr_bits,
            MemoryChipType::Finalize => input.public_values.previous_finalize_addr_bits,
        };

        memory_events.sort_by_key(|event| event.addr);
        let mut rows: Vec<[F; NUM_MEMORY_INIT_COLS]> = memory_events
            .par_iter()
            .map(|event| {
                let MemoryInitializeFinalizeEvent { addr, value, shard, timestamp, used } =
                    event.to_owned();

                let mut row = [F::zero(); NUM_MEMORY_INIT_COLS];
                let cols: &mut MemoryInitCols<F> = row.as_mut_slice().borrow_mut();
                cols.addr = F::from_canonical_u32(addr);
                cols.addr_bits.populate(addr);
                cols.shard = F::from_canonical_u32(shard);
                cols.timestamp = F::from_canonical_u32(timestamp);
                cols.value = array::from_fn(|i| F::from_canonical_u32((value >> i) & 1));
                cols.is_real = F::from_canonical_u32(used);

                row
            })
            .collect::<Vec<_>>();

        for i in 0..memory_events.len() {
            let addr = memory_events[i].addr;
            let cols: &mut MemoryInitCols<F> = rows[i].as_mut_slice().borrow_mut();
            if i == 0 {
                let prev_addr = previous_addr_bits
                    .iter()
                    .enumerate()
                    .map(|(j, bit)| bit * (1 << j))
                    .sum::<u32>();
                cols.is_prev_addr_zero.populate(prev_addr);
                cols.is_first_comp = F::from_bool(prev_addr != 0);
                if prev_addr != 0 {
                    debug_assert!(prev_addr < addr, "prev_addr {} < addr {}", prev_addr, addr);
                    let addr_bits: [_; 32] = array::from_fn(|i| (addr >> i) & 1);
                    cols.lt_cols.populate(&previous_addr_bits, &addr_bits);
                }
            }
            if i != 0 {
                let prev_is_real = memory_events[i - 1].used;
                cols.is_next_comp = F::from_canonical_u32(prev_is_real);
                let previous_addr = memory_events[i - 1].addr;
                assert_ne!(previous_addr, addr);

                let addr_bits: [_; 32] = array::from_fn(|i| (addr >> i) & 1);
                let prev_addr_bits: [_; 32] = array::from_fn(|i| (previous_addr >> i) & 1);
                cols.lt_cols.populate(&prev_addr_bits, &addr_bits);
            }

            if i == memory_events.len() - 1 {
                cols.is_last_addr = F::one();
            }
        }

        // Pad the trace to a power of two depending on the proof shape in `input`.
        rows.resize(
            <MemoryGlobalChip as MachineAir<F>>::num_rows(self, input).unwrap(),
            [F::zero(); NUM_MEMORY_INIT_COLS],
        );

        RowMajorMatrix::new(rows.into_iter().flatten().collect::<Vec<_>>(), NUM_MEMORY_INIT_COLS)
    }

    fn included(&self, shard: &Self::Record) -> bool {
        if let Some(shape) = shard.shape.as_ref() {
            shape.included::<F, _>(self)
        } else {
            match self.kind {
                MemoryChipType::Initialize => !shard.global_memory_initialize_events.is_empty(),
                MemoryChipType::Finalize => !shard.global_memory_finalize_events.is_empty(),
            }
        }
    }

    fn commit_scope(&self) -> InteractionScope {
        InteractionScope::Local
    }
}

#[derive(AlignedBorrow, Clone, Copy)]
#[repr(C)]
pub struct MemoryInitCols<T: Copy> {
    /// The shard number of the memory access.
    pub shard: T,

    /// The timestamp of the memory access.
    pub timestamp: T,

    /// The address of the memory access.
    pub addr: T,

    /// Comparison assertions for address to be strictly increasing.
    pub lt_cols: AssertLtColsBits<T, 32>,

    /// A bit decomposition of `addr`.
    pub addr_bits: BabyBearBitDecomposition<T>,

    /// The value of the memory access.
    pub value: [T; 32],

    /// Whether the memory access is a real access.
    pub is_real: T,

    /// Whether or not we are making the assertion `addr < addr_next`.
    pub is_next_comp: T,

    /// A witness to assert whether or not we the previous address is zero.
    pub is_prev_addr_zero: IsZeroOperation<T>,

    /// Auxiliary column, equal to `(1 - is_prev_addr_zero.result) * is_first_row`.
    pub is_first_comp: T,

    /// A flag to indicate the last non-padded address. An auxiliary column needed for degree 3.
    pub is_last_addr: T,
}

pub(crate) const NUM_MEMORY_INIT_COLS: usize = size_of::<MemoryInitCols<u8>>();

impl<AB> Air<AB> for MemoryGlobalChip
where
    AB: SP1AirBuilder,
{
    fn eval(&self, builder: &mut AB) {
        let main = builder.main();
        let local = main.row_slice(0);
        let local: &MemoryInitCols<AB::Var> = (*local).borrow();
        let next = main.row_slice(1);
        let next: &MemoryInitCols<AB::Var> = (*next).borrow();

        // Constrain that `local.is_real` is boolean.
        builder.assert_bool(local.is_real);
        for i in 0..32 {
            builder.assert_bool(local.value[i]);
        }

        let mut byte1 = AB::Expr::zero();
        let mut byte2 = AB::Expr::zero();
        let mut byte3 = AB::Expr::zero();
        let mut byte4 = AB::Expr::zero();
        for i in 0..8 {
            byte1 = byte1.clone() + local.value[i].into() * AB::F::from_canonical_u8(1 << i);
            byte2 = byte2.clone() + local.value[i + 8].into() * AB::F::from_canonical_u8(1 << i);
            byte3 = byte3.clone() + local.value[i + 16].into() * AB::F::from_canonical_u8(1 << i);
            byte4 = byte4.clone() + local.value[i + 24].into() * AB::F::from_canonical_u8(1 << i);
        }
        let value = [byte1, byte2, byte3, byte4];

        if self.kind == MemoryChipType::Initialize {
            // Send the "send interaction" to the global table.
            builder.send(
                AirInteraction::new(
                    vec![
                        AB::Expr::zero(),
                        AB::Expr::zero(),
                        local.addr.into(),
                        value[0].clone(),
                        value[1].clone(),
                        value[2].clone(),
                        value[3].clone(),
                        AB::Expr::one(),
                        AB::Expr::zero(),
                        AB::Expr::from_canonical_u8(InteractionKind::Memory as u8),
                    ],
                    local.is_real.into(),
                    InteractionKind::Global,
                ),
                InteractionScope::Local,
            );
        } else {
            // Send the "receive interaction" to the global table.
            builder.send(
                AirInteraction::new(
                    vec![
                        local.shard.into(),
                        local.timestamp.into(),
                        local.addr.into(),
                        value[0].clone(),
                        value[1].clone(),
                        value[2].clone(),
                        value[3].clone(),
                        AB::Expr::zero(),
                        AB::Expr::one(),
                        AB::Expr::from_canonical_u8(InteractionKind::Memory as u8),
                    ],
                    local.is_real.into(),
                    InteractionKind::Global,
                ),
                InteractionScope::Local,
            );
        }

        // Canonically decompose the address into bits so we can do comparisons.
        BabyBearBitDecomposition::<AB::F>::range_check(
            builder,
            local.addr,
            local.addr_bits,
            local.is_real.into(),
        );

        // Assertion for increasing address. We need to make two types of less-than assertions,
        // first we need to assert that the addr < addr' when the next row is real. Then we need to
        // make assertions with regards to public values.
        //
        // If the chip is a `MemoryInit`:
        // - In the first row, we need to assert that previous_init_addr < addr.
        // - In the last real row, we need to assert that addr = last_init_addr.
        //
        // If the chip is a `MemoryFinalize`:
        // - In the first row, we need to assert that previous_finalize_addr < addr.
        // - In the last real row, we need to assert that addr = last_finalize_addr.

        // Assert that addr < addr' when the next row is real.
        builder.when_transition().assert_eq(next.is_next_comp, next.is_real);
        next.lt_cols.eval(builder, &local.addr_bits.bits, &next.addr_bits.bits, next.is_next_comp);

        // Assert that the real rows are all padded to the top.
        builder.when_transition().when_not(local.is_real).assert_zero(next.is_real);

        // Make assertions for the initial comparison.

        // We want to constrain that the `adrr` in the first row is larger than the previous
        // initialized/finalized address, unless the previous address is zero. Since the previous
        // address is either zero or constrained by a different shard, we know it's an element of
        // the field, so we can get an element from the bit decomposition with no concern for
        // overflow.

        let local_addr_bits = local.addr_bits.bits;

        let public_values_array: [AB::Expr; SP1_PROOF_NUM_PV_ELTS] =
            array::from_fn(|i| builder.public_values()[i].into());
        let public_values: &PublicValues<Word<AB::Expr>, AB::Expr> =
            public_values_array.as_slice().borrow();

        let prev_addr_bits = match self.kind {
            MemoryChipType::Initialize => &public_values.previous_init_addr_bits,
            MemoryChipType::Finalize => &public_values.previous_finalize_addr_bits,
        };

        // Since the previous address is either zero or constrained by a different shard, we know
        // it's an element of the field, so we can get an element from the bit decomposition with
        // no concern for overflow.
        let prev_addr = prev_addr_bits
            .iter()
            .enumerate()
            .map(|(i, bit)| bit.clone() * AB::F::from_wrapped_u32(1 << i))
            .sum::<AB::Expr>();

        // Constrain the is_prev_addr_zero operation only in the first row.
        let is_first_row = builder.is_first_row();
        IsZeroOperation::<AB::F>::eval(builder, prev_addr, local.is_prev_addr_zero, is_first_row);

        // Constrain the is_first_comp column.
        builder.assert_bool(local.is_first_comp);
        builder
            .when_first_row()
            .assert_eq(local.is_first_comp, AB::Expr::one() - local.is_prev_addr_zero.result);

        // Ensure at least one real row.
        builder.when_first_row().assert_one(local.is_real);

        // Constrain the inequality assertion in the first row.
        local.lt_cols.eval(builder, prev_addr_bits, &local_addr_bits, local.is_first_comp);

        // Insure that there are no duplicate initializations by assuring there is exactly one
        // initialization event of the zero address. This is done by assuring that when the previous
        // address is zero, then the first row address is also zero, and that the second row is also
        // real, and the less than comparison is being made.
        builder.when_first_row().when(local.is_prev_addr_zero.result).assert_zero(local.addr);
        builder.when_first_row().when(local.is_prev_addr_zero.result).assert_one(next.is_real);
        // Ensure that in the address zero case the comparison is being made so that there is an
        // address bigger than zero being committed to.
        builder.when_first_row().when(local.is_prev_addr_zero.result).assert_one(next.is_next_comp);

        // Make assertions for specific types of memory chips.

        if self.kind == MemoryChipType::Initialize {
            builder.when(local.is_real).assert_eq(local.timestamp, AB::F::one());
        }

        // Constraints related to register %x0.

        // Register %x0 should always be 0. See 2.6 Load and Store Instruction on
        // P.18 of the RISC-V spec.  To ensure that, we will constrain that the value is zero
        // whenever the `is_first_comp` flag is set to to zero as well. This guarantees that the
        // presence of this flag asserts the initialization/finalization of %x0 to zero.
        //
        // **Remark**: it is up to the verifier to ensure that this flag is set to zero exactly
        // once, this can be constrained by the public values setting `previous_init_addr_bits` or
        // `previous_finalize_addr_bits` to zero.
        for i in 0..32 {
            builder.when_first_row().when_not(local.is_first_comp).assert_zero(local.value[i]);
        }

        // Make assertions for the final value. We need to connect the final valid address to the
        // corresponding `last_addr` value.
        let last_addr_bits = match self.kind {
            MemoryChipType::Initialize => &public_values.last_init_addr_bits,
            MemoryChipType::Finalize => &public_values.last_finalize_addr_bits,
        };
        // The last address is either:
        // - It's the last row and `is_real` is set to one.
        // - The flag `is_real` is set to one and the next `is_real` is set to zero.

        // Constrain the `is_last_addr` flag.
        builder
            .when_transition()
            .assert_eq(local.is_last_addr, local.is_real * (AB::Expr::one() - next.is_real));

        // Constrain the last address bits to be equal to the corresponding `last_addr_bits` value.
        for (local_bit, pub_bit) in local.addr_bits.bits.iter().zip(last_addr_bits.iter()) {
            builder.when_last_row().when(local.is_real).assert_eq(*local_bit, pub_bit.clone());
            builder
                .when_transition()
                .when(local.is_last_addr)
                .assert_eq(*local_bit, pub_bit.clone());
        }
    }
}

#[cfg(test)]
mod tests {

    use super::*;
    use crate::programs::tests::*;
    use crate::{
        riscv::RiscvAir, syscall::precompiles::sha256::extend_tests::sha_extend_program,
        utils::setup_logger,
    };
    use p3_baby_bear::BabyBear;
<<<<<<< HEAD
    use sp1_core_executor::{programs::tests::simple_program, Executor};
=======
    use sp1_core_executor::Executor;
>>>>>>> fd6609b0
    use sp1_stark::InteractionKind;
    use sp1_stark::{
        baby_bear_poseidon2::BabyBearPoseidon2, debug_interactions_with_all_chips, SP1CoreOpts,
        StarkMachine,
    };

    #[test]
    fn test_memory_generate_trace() {
        let program = simple_program();
        let mut runtime = Executor::new(program, SP1CoreOpts::default());
        runtime.run().unwrap();
        let shard = runtime.record.clone();

        let chip: MemoryGlobalChip = MemoryGlobalChip::new(MemoryChipType::Initialize);

        let trace: RowMajorMatrix<BabyBear> =
            chip.generate_trace(&shard, &mut ExecutionRecord::default());
        println!("{:?}", trace.values);

        let chip: MemoryGlobalChip = MemoryGlobalChip::new(MemoryChipType::Finalize);
        let trace: RowMajorMatrix<BabyBear> =
            chip.generate_trace(&shard, &mut ExecutionRecord::default());
        println!("{:?}", trace.values);

        for mem_event in shard.global_memory_finalize_events {
            println!("{:?}", mem_event);
        }
    }

    #[test]
    fn test_memory_lookup_interactions() {
        setup_logger();
        let program = sha_extend_program();
        let program_clone = program.clone();
        let mut runtime = Executor::new(program, SP1CoreOpts::default());
        runtime.run().unwrap();
        let machine: StarkMachine<BabyBearPoseidon2, RiscvAir<BabyBear>> =
            RiscvAir::machine(BabyBearPoseidon2::new());
        let (pkey, _) = machine.setup(&program_clone);
        let opts = SP1CoreOpts::default();
        machine.generate_dependencies(
            &mut runtime.records.clone().into_iter().map(|r| *r).collect::<Vec<_>>(),
            &opts,
            None,
        );

        let shards = runtime.records;
        for shard in shards.clone() {
            debug_interactions_with_all_chips::<BabyBearPoseidon2, RiscvAir<BabyBear>>(
                &machine,
                &pkey,
                &[*shard],
                vec![InteractionKind::Memory],
                InteractionScope::Local,
            );
        }
        debug_interactions_with_all_chips::<BabyBearPoseidon2, RiscvAir<BabyBear>>(
            &machine,
            &pkey,
            &shards.into_iter().map(|r| *r).collect::<Vec<_>>(),
            vec![InteractionKind::Memory],
            InteractionScope::Global,
        );
    }

    #[test]
    fn test_byte_lookup_interactions() {
        setup_logger();
        let program = sha_extend_program();
        let program_clone = program.clone();
        let mut runtime = Executor::new(program, SP1CoreOpts::default());
        runtime.run().unwrap();
        let machine = RiscvAir::machine(BabyBearPoseidon2::new());
        let (pkey, _) = machine.setup(&program_clone);
        let opts = SP1CoreOpts::default();
        machine.generate_dependencies(
            &mut runtime.records.clone().into_iter().map(|r| *r).collect::<Vec<_>>(),
            &opts,
            None,
        );

        let shards = runtime.records;
        debug_interactions_with_all_chips::<BabyBearPoseidon2, RiscvAir<BabyBear>>(
            &machine,
            &pkey,
            &shards.into_iter().map(|r| *r).collect::<Vec<_>>(),
            vec![InteractionKind::Byte],
            InteractionScope::Global,
        );
    }
}<|MERGE_RESOLUTION|>--- conflicted
+++ resolved
@@ -441,11 +441,7 @@
         utils::setup_logger,
     };
     use p3_baby_bear::BabyBear;
-<<<<<<< HEAD
-    use sp1_core_executor::{programs::tests::simple_program, Executor};
-=======
     use sp1_core_executor::Executor;
->>>>>>> fd6609b0
     use sp1_stark::InteractionKind;
     use sp1_stark::{
         baby_bear_poseidon2::BabyBearPoseidon2, debug_interactions_with_all_chips, SP1CoreOpts,
