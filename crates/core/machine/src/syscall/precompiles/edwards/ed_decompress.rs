--- conflicted
+++ resolved
@@ -95,17 +95,12 @@
         let dyy = self.dyy.populate(blu_events, &E::d_biguint(), &yy, FieldOperation::Mul);
         let v = self.v.populate(blu_events, &one, &dyy, FieldOperation::Add);
         let u_div_v = self.u_div_v.populate(blu_events, &u, &v, FieldOperation::Div);
-<<<<<<< HEAD
-        let x = self.x.populate(blu_events, &u_div_v, ed25519_sqrt);
-        self.neg_x.populate(blu_events, &BigUint::zero(), &x, FieldOperation::Sub);
-=======
 
         let x = self.x.populate(blu_events, &u_div_v, |v| {
             ed25519_sqrt(v).expect("curve25519 expected field element to be a square")
         });
         let neg_x = self.neg_x.populate(blu_events, &BigUint::zero(), &x, FieldOperation::Sub);
         self.neg_x_range.populate(blu_events, &neg_x, &Ed25519BaseField::modulus());
->>>>>>> fd6609b0
     }
 }
 
