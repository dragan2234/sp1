--- conflicted
+++ resolved
@@ -6,7 +6,7 @@
 use hashbrown::HashMap;
 use itertools::Itertools;
 use p3_air::{Air, BaseAir};
-use p3_field::PrimeField;
+use p3_field::{AbstractField, PrimeField};
 use p3_matrix::{dense::RowMajorMatrix, Matrix};
 use p3_maybe_rayon::prelude::{ParallelBridge, ParallelIterator};
 use sp1_core_executor::{
@@ -176,9 +176,6 @@
         let main = builder.main();
         let local = main.row_slice(0);
         let local: &AddSubCols<AB::Var> = (*local).borrow();
-<<<<<<< HEAD
-        let next = main.row_slice(1);
-        let next: &AddSubCols<AB::Var> = (*next).borrow();
 
         let is_real = local.is_add + local.is_sub;
         builder.assert_bool(local.is_add);
@@ -187,12 +184,6 @@
 
         let opcode = AB::Expr::from_f(Opcode::ADD.as_field()) * local.is_add
             + AB::Expr::from_f(Opcode::SUB.as_field()) * local.is_sub;
-
-        // Constrain the incrementing nonce.
-        builder.when_first_row().assert_zero(local.nonce);
-        builder.when_transition().assert_eq(local.nonce + AB::Expr::one(), next.nonce);
-=======
->>>>>>> 60cff214
 
         // Evaluate the addition operation.
         AddOperation::<AB::F>::eval(
@@ -215,15 +206,10 @@
             local.add_operation.value,
             local.operand_1,
             local.operand_2,
-<<<<<<< HEAD
-            AB::Expr::zero(),
-            local.nonce,
-            AB::Expr::zero(),
-            AB::Expr::zero(),
-            AB::Expr::zero(),
-=======
-            local.shard,
->>>>>>> 60cff214
+            AB::Expr::zero(),
+            AB::Expr::zero(),
+            AB::Expr::zero(),
+            AB::Expr::zero(),
             local.is_add,
         );
 
@@ -238,15 +224,10 @@
             local.operand_1,
             local.add_operation.value,
             local.operand_2,
-<<<<<<< HEAD
-            AB::Expr::zero(),
-            local.nonce,
-            AB::Expr::zero(),
-            AB::Expr::zero(),
-            AB::Expr::zero(),
-=======
-            local.shard,
->>>>>>> 60cff214
+            AB::Expr::zero(),
+            AB::Expr::zero(),
+            AB::Expr::zero(),
+            AB::Expr::zero(),
             local.is_sub,
         );
     }
@@ -255,17 +236,13 @@
 #[cfg(test)]
 mod tests {
     use p3_baby_bear::BabyBear;
-    use p3_field::AbstractField;
     use p3_matrix::dense::RowMajorMatrix;
-    use p3_maybe_rayon::prelude::ParallelSlice;
     use rand::{thread_rng, Rng};
     use sp1_core_executor::{events::AluEvent, ExecutionRecord, Opcode, DEFAULT_PC_INC};
     use sp1_stark::{air::MachineAir, baby_bear_poseidon2::BabyBearPoseidon2, StarkGenericConfig};
-    use std::borrow::BorrowMut;
     use std::sync::LazyLock;
 
     use super::*;
-    use crate::utils::pad_rows_fixed;
     use crate::utils::{uni_stark_prove as prove, uni_stark_verify as verify};
 
     /// Lazily initialized record for use across multiple tests.
@@ -277,7 +254,7 @@
                     let operand_1 = 1u32;
                     let operand_2 = 2u32;
                     let result = operand_1.wrapping_add(operand_2);
-                    AluEvent::new(i % 2, 0, Opcode::ADD, result, operand_1, operand_2)
+                    AluEvent::new(i % 2, Opcode::ADD, result, operand_1, operand_2)
                 }]
             })
             .collect::<Vec<_>>();
@@ -287,7 +264,7 @@
                     let operand_1 = thread_rng().gen_range(0..u32::MAX);
                     let operand_2 = thread_rng().gen_range(0..u32::MAX);
                     let result = operand_1.wrapping_add(operand_2);
-                    AluEvent::new(i % 2, 0, Opcode::SUB, result, operand_1, operand_2)
+                    AluEvent::new(i % 2, Opcode::SUB, result, operand_1, operand_2)
                 }]
             })
             .collect::<Vec<_>>();
