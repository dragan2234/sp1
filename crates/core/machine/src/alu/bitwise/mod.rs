use core::{
    borrow::{Borrow, BorrowMut},
    mem::size_of,
};

use hashbrown::HashMap;
use itertools::Itertools;
use p3_air::{Air, BaseAir};
use p3_field::PrimeField;
use p3_matrix::{dense::RowMajorMatrix, Matrix};
use p3_maybe_rayon::prelude::{IntoParallelRefIterator, ParallelIterator, ParallelSlice};
use sp1_core_executor::{
    events::{AluEvent, ByteLookupEvent, ByteRecord},
    ByteOpcode, ExecutionRecord, Opcode, Program, DEFAULT_PC_INC,
};
use sp1_derive::AlignedBorrow;
use sp1_stark::{
    air::{MachineAir, SP1AirBuilder},
    Word,
};

use crate::utils::pad_rows_fixed;

/// The number of main trace columns for `BitwiseChip`.
pub const NUM_BITWISE_COLS: usize = size_of::<BitwiseCols<u8>>();

/// A chip that implements bitwise operations for the opcodes XOR, OR, and AND.
#[derive(Default)]
pub struct BitwiseChip;

/// The column layout for the chip.
#[derive(AlignedBorrow, Default, Clone, Copy)]
#[repr(C)]
pub struct BitwiseCols<T> {
    /// The program counter.
    pub pc: T,

    /// The output operand.
    pub a: Word<T>,

    /// The first input operand.
    pub b: Word<T>,

    /// The second input operand.
    pub c: Word<T>,

    /// If the opcode is XOR.
    pub is_xor: T,

    // If the opcode is OR.
    pub is_or: T,

    /// If the opcode is AND.
    pub is_and: T,
}

impl<F: PrimeField> MachineAir<F> for BitwiseChip {
    type Record = ExecutionRecord;

    type Program = Program;

    fn name(&self) -> String {
        "Bitwise".to_string()
    }

    fn generate_trace(
        &self,
        input: &ExecutionRecord,
        _: &mut ExecutionRecord,
    ) -> RowMajorMatrix<F> {
        let mut rows = input
            .bitwise_events
            .par_iter()
            .map(|event| {
                let mut row = [F::zero(); NUM_BITWISE_COLS];
                let cols: &mut BitwiseCols<F> = row.as_mut_slice().borrow_mut();
                let mut blu = Vec::new();
                self.event_to_row(event, cols, &mut blu);
                row
            })
            .collect::<Vec<_>>();

        // Pad the trace to a power of two.
        pad_rows_fixed(
            &mut rows,
            || [F::zero(); NUM_BITWISE_COLS],
            input.fixed_log2_rows::<F, _>(self),
        );

        // Convert the trace to a row major matrix.
        RowMajorMatrix::new(rows.into_iter().flatten().collect::<Vec<_>>(), NUM_BITWISE_COLS)
    }

    fn generate_dependencies(&self, input: &Self::Record, output: &mut Self::Record) {
        let chunk_size = std::cmp::max(input.bitwise_events.len() / num_cpus::get(), 1);

        let blu_batches = input
            .bitwise_events
            .par_chunks(chunk_size)
            .map(|events| {
                let mut blu: HashMap<ByteLookupEvent, usize> = HashMap::new();
                events.iter().for_each(|event| {
                    let mut row = [F::zero(); NUM_BITWISE_COLS];
                    let cols: &mut BitwiseCols<F> = row.as_mut_slice().borrow_mut();
                    self.event_to_row(event, cols, &mut blu);
                });
                blu
            })
            .collect::<Vec<_>>();

        output.add_byte_lookup_events_from_maps(blu_batches.iter().collect_vec());
    }

    fn included(&self, shard: &Self::Record) -> bool {
        if let Some(shape) = shard.shape.as_ref() {
            shape.included::<F, _>(self)
        } else {
            !shard.bitwise_events.is_empty()
        }
    }

    fn local_only(&self) -> bool {
        true
    }
}

impl BitwiseChip {
    /// Create a row from an event.
    fn event_to_row<F: PrimeField>(
        &self,
        event: &AluEvent,
        cols: &mut BitwiseCols<F>,
        blu: &mut impl ByteRecord,
    ) {
        cols.pc = F::from_canonical_u32(event.pc);

        let a = event.a.to_le_bytes();
        let b = event.b.to_le_bytes();
        let c = event.c.to_le_bytes();

        cols.a = Word::from(event.a);
        cols.b = Word::from(event.b);
        cols.c = Word::from(event.c);

        cols.is_xor = F::from_bool(event.opcode == Opcode::XOR);
        cols.is_or = F::from_bool(event.opcode == Opcode::OR);
        cols.is_and = F::from_bool(event.opcode == Opcode::AND);

        for ((b_a, b_b), b_c) in a.into_iter().zip(b).zip(c) {
            let byte_event = ByteLookupEvent {
                opcode: ByteOpcode::from(event.opcode),
                a1: b_a as u16,
                a2: 0,
                b: b_b,
                c: b_c,
            };
            blu.add_byte_lookup_event(byte_event);
        }
    }
}

impl<F> BaseAir<F> for BitwiseChip {
    fn width(&self) -> usize {
        NUM_BITWISE_COLS
    }
}

impl<AB> Air<AB> for BitwiseChip
where
    AB: SP1AirBuilder,
{
    fn eval(&self, builder: &mut AB) {
        let main = builder.main();
        let local = main.row_slice(0);
        let local: &BitwiseCols<AB::Var> = (*local).borrow();

        // Get the opcode for the operation.
        let opcode = local.is_xor * ByteOpcode::XOR.as_field::<AB::F>()
            + local.is_or * ByteOpcode::OR.as_field::<AB::F>()
            + local.is_and * ByteOpcode::AND.as_field::<AB::F>();

        // Get a multiplicity of `1` only for a true row.
        let mult = local.is_xor + local.is_or + local.is_and;
        for ((a, b), c) in local.a.into_iter().zip(local.b).zip(local.c) {
            builder.send_byte(opcode.clone(), a, b, c, mult.clone());
        }

        // Get the cpu opcode, which corresponds to the opcode being sent in the CPU table.
        let cpu_opcode = local.is_xor * Opcode::XOR.as_field::<AB::F>()
            + local.is_or * Opcode::OR.as_field::<AB::F>()
            + local.is_and * Opcode::AND.as_field::<AB::F>();

        // Receive the arguments.
        builder.receive_instruction(
            AB::Expr::zero(),
            AB::Expr::zero(),
            local.pc,
            local.pc + AB::Expr::from_canonical_u32(DEFAULT_PC_INC),
            AB::Expr::zero(),
            cpu_opcode,
            local.a,
            local.b,
            local.c,
<<<<<<< HEAD
            AB::Expr::zero(),
            local.nonce,
            AB::Expr::zero(),
            AB::Expr::zero(),
            AB::Expr::zero(),
=======
            local.shard,
>>>>>>> 60cff214
            local.is_xor + local.is_or + local.is_and,
        );

        let is_real = local.is_xor + local.is_or + local.is_and;
        builder.assert_bool(local.is_xor);
        builder.assert_bool(local.is_or);
        builder.assert_bool(local.is_and);
        builder.assert_bool(is_real);
    }
}

#[cfg(test)]
mod tests {
    use p3_baby_bear::BabyBear;
    use p3_matrix::dense::RowMajorMatrix;
    use sp1_core_executor::{events::AluEvent, ExecutionRecord, Opcode};
    use sp1_stark::{air::MachineAir, baby_bear_poseidon2::BabyBearPoseidon2, StarkGenericConfig};

    use crate::utils::{uni_stark_prove, uni_stark_verify};

    use super::BitwiseChip;

    #[test]
    fn generate_trace() {
        let mut shard = ExecutionRecord::default();
        shard.bitwise_events = vec![AluEvent::new(0, Opcode::XOR, 25, 10, 19)];
        let chip = BitwiseChip::default();
        let trace: RowMajorMatrix<BabyBear> =
            chip.generate_trace(&shard, &mut ExecutionRecord::default());
        println!("{:?}", trace.values)
    }

    #[test]
    fn prove_babybear() {
        let config = BabyBearPoseidon2::new();
        let mut challenger = config.challenger();

        let mut shard = ExecutionRecord::default();
        shard.bitwise_events = [
            AluEvent::new(0, Opcode::XOR, 25, 10, 19),
            AluEvent::new(0, Opcode::OR, 27, 10, 19),
            AluEvent::new(0, Opcode::AND, 2, 10, 19),
        ]
        .repeat(1000);
        let chip = BitwiseChip::default();
        let trace: RowMajorMatrix<BabyBear> =
            chip.generate_trace(&shard, &mut ExecutionRecord::default());
        let proof = uni_stark_prove::<BabyBearPoseidon2, _>(&config, &chip, &mut challenger, trace);

        let mut challenger = config.challenger();
        uni_stark_verify(&config, &chip, &mut challenger, &proof).unwrap();
    }
}<|MERGE_RESOLUTION|>--- conflicted
+++ resolved
@@ -6,7 +6,7 @@
 use hashbrown::HashMap;
 use itertools::Itertools;
 use p3_air::{Air, BaseAir};
-use p3_field::PrimeField;
+use p3_field::{AbstractField, PrimeField};
 use p3_matrix::{dense::RowMajorMatrix, Matrix};
 use p3_maybe_rayon::prelude::{IntoParallelRefIterator, ParallelIterator, ParallelSlice};
 use sp1_core_executor::{
@@ -201,15 +201,10 @@
             local.a,
             local.b,
             local.c,
-<<<<<<< HEAD
-            AB::Expr::zero(),
-            local.nonce,
-            AB::Expr::zero(),
-            AB::Expr::zero(),
-            AB::Expr::zero(),
-=======
-            local.shard,
->>>>>>> 60cff214
+            AB::Expr::zero(),
+            AB::Expr::zero(),
+            AB::Expr::zero(),
+            AB::Expr::zero(),
             local.is_xor + local.is_or + local.is_and,
         );
 
