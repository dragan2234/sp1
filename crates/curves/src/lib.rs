pub mod edwards;
pub mod params;
// pub mod polynomial;
pub mod scalar_mul;
pub mod uint256;
pub mod utils;
pub mod weierstrass;

pub mod curve25519_dalek {
    /// In "Edwards y" / "Ed25519" format, the curve point \\((x,y)\\) is
    /// determined by the \\(y\\)-coordinate and the sign of \\(x\\).
    ///
    /// The first 255 bits of a `CompressedEdwardsY` represent the
    /// \\(y\\)-coordinate.  The high bit of the 32nd byte gives the sign of \\(x\\).
    ///
    /// Note: This is taken from the `curve25519-dalek` crate.
    #[derive(Copy, Clone, Eq, PartialEq, Hash)]
    pub struct CompressedEdwardsY(pub [u8; 32]);

    impl CompressedEdwardsY {
        /// View this `CompressedEdwardsY` as a byte array.
        pub fn as_bytes(&self) -> &[u8; 32] {
            &self.0
        }
<<<<<<< HEAD

        /// Consume this `CompressedEdwardsY` and return the underlying byte array.
        pub fn to_bytes(&self) -> [u8; 32] {
            self.0
        }

        /// Construct a `CompressedEdwardsY` from a slice of bytes.
        ///
        /// # Errors
        ///
        /// Returns [`TryFromSliceError`] if the input `bytes` slice does not have
        /// a length of 32.
        pub fn from_slice(
            bytes: &[u8],
        ) -> Result<CompressedEdwardsY, core::array::TryFromSliceError> {
            bytes.try_into().map(CompressedEdwardsY)
        }
    }
}
=======
>>>>>>> fd6609b0

        /// Consume this `CompressedEdwardsY` and return the underlying byte array.
        pub fn to_bytes(&self) -> [u8; 32] {
            self.0
        }

        /// Construct a `CompressedEdwardsY` from a slice of bytes.
        ///
        /// # Errors
        ///
        /// Returns [`TryFromSliceError`] if the input `bytes` slice does not have
        /// a length of 32.
        pub fn from_slice(
            bytes: &[u8],
        ) -> Result<CompressedEdwardsY, core::array::TryFromSliceError> {
            bytes.try_into().map(CompressedEdwardsY)
        }
    }
}

pub use k256;
pub use p256;

use params::{FieldParameters, NumWords};
use sp1_primitives::consts::WORD_SIZE;
use std::{
    fmt::{Debug, Display, Formatter, Result},
    ops::{Add, Neg},
};
use typenum::Unsigned;

pub use num::{BigUint, Integer, One};
use serde::{de::DeserializeOwned, Serialize};

pub const NUM_WORDS_FIELD_ELEMENT: usize = 8;
pub const NUM_BYTES_FIELD_ELEMENT: usize = NUM_WORDS_FIELD_ELEMENT * WORD_SIZE;
pub const COMPRESSED_POINT_BYTES: usize = 32;

/// Number of words needed to represent a point on an elliptic curve. This is twice the number of
/// words needed to represent a field element as a point consists of the x and y coordinates.
pub const NUM_WORDS_EC_POINT: usize = 2 * NUM_WORDS_FIELD_ELEMENT;

#[derive(Debug, PartialEq, Eq)]
pub enum CurveType {
    Secp256k1,
    Secp256r1,
    Bn254,
    Ed25519,
    Bls12381,
}

impl Display for CurveType {
    fn fmt(&self, f: &mut Formatter<'_>) -> Result {
        match self {
            CurveType::Secp256k1 => write!(f, "Secp256k1"),
            CurveType::Secp256r1 => write!(f, "Secp256r1"),
            CurveType::Bn254 => write!(f, "Bn254"),
            CurveType::Ed25519 => write!(f, "Ed25519"),
            CurveType::Bls12381 => write!(f, "Bls12381"),
        }
    }
}

#[derive(Debug, Clone, PartialEq, Eq)]
pub struct AffinePoint<E> {
    pub x: BigUint,
    pub y: BigUint,
    _marker: std::marker::PhantomData<E>,
}

impl<E: EllipticCurveParameters> AffinePoint<E> {
    #[allow(dead_code)]
    pub const fn new(x: BigUint, y: BigUint) -> Self {
        Self { x, y, _marker: std::marker::PhantomData }
    }

    pub fn from_words_le(words: &[u32]) -> Self {
        let x_bytes =
            words[0..words.len() / 2].iter().flat_map(|n| n.to_le_bytes()).collect::<Vec<_>>();
        let y_bytes =
            &words[words.len() / 2..].iter().flat_map(|n| n.to_le_bytes()).collect::<Vec<_>>();
        let x = BigUint::from_bytes_le(x_bytes.as_slice());
        let y = BigUint::from_bytes_le(y_bytes.as_slice());
        Self { x, y, _marker: std::marker::PhantomData }
    }

    pub fn to_words_le(&self) -> Vec<u32> {
        let num_words = <E::BaseField as NumWords>::WordsCurvePoint::USIZE;
        let num_bytes = num_words * 4;
        let half_words = num_words / 2;

        let mut x_bytes = self.x.to_bytes_le();
        x_bytes.resize(num_bytes / 2, 0u8);
        let mut y_bytes = self.y.to_bytes_le();
        y_bytes.resize(num_bytes / 2, 0u8);

        let mut words = vec![0u32; num_words];

        for i in 0..half_words {
            let x = u32::from_le_bytes([
                x_bytes[4 * i],
                x_bytes[4 * i + 1],
                x_bytes[4 * i + 2],
                x_bytes[4 * i + 3],
            ]);
            let y = u32::from_le_bytes([
                y_bytes[4 * i],
                y_bytes[4 * i + 1],
                y_bytes[4 * i + 2],
                y_bytes[4 * i + 3],
            ]);

            words[i] = x;
            words[half_words + i] = y;
        }

        words
    }
}

pub trait EllipticCurveParameters:
    Debug + Send + Sync + Copy + Serialize + DeserializeOwned + 'static
{
    type BaseField: FieldParameters + NumWords;

    const CURVE_TYPE: CurveType;
}

/// An interface for elliptic curve groups.
pub trait EllipticCurve: EllipticCurveParameters {
    const NB_LIMBS: usize = Self::BaseField::NB_LIMBS;

    const NB_WITNESS_LIMBS: usize = Self::BaseField::NB_WITNESS_LIMBS;
    /// Adds two different points on the curve.
    ///
    /// Warning: This method assumes that the two points are different.
    fn ec_add(p: &AffinePoint<Self>, q: &AffinePoint<Self>) -> AffinePoint<Self>;

    /// Doubles a point on the curve.
    fn ec_double(p: &AffinePoint<Self>) -> AffinePoint<Self>;

    /// Returns the generator of the curve group for a curve/subgroup of prime order.
    fn ec_generator() -> AffinePoint<Self>;

    /// Returns the neutral element of the curve group, if this element is affine (such as in the
    /// case of the Edwards curve group). Otherwise, returns `None`.
    fn ec_neutral() -> Option<AffinePoint<Self>>;

    /// Returns the negative of a point on the curve.
    fn ec_neg(p: &AffinePoint<Self>) -> AffinePoint<Self>;

    /// Returns the number of bits needed to represent a scalar in the group.
    fn nb_scalar_bits() -> usize {
        Self::BaseField::NB_LIMBS * Self::BaseField::NB_BITS_PER_LIMB
    }
}

impl<E: EllipticCurve> Add<&AffinePoint<E>> for &AffinePoint<E> {
    type Output = AffinePoint<E>;

    fn add(self, other: &AffinePoint<E>) -> AffinePoint<E> {
        E::ec_add(self, other)
    }
}

impl<E: EllipticCurve> Add<AffinePoint<E>> for AffinePoint<E> {
    type Output = AffinePoint<E>;

    fn add(self, other: AffinePoint<E>) -> AffinePoint<E> {
        &self + &other
    }
}

impl<E: EllipticCurve> Add<&AffinePoint<E>> for AffinePoint<E> {
    type Output = AffinePoint<E>;

    fn add(self, other: &AffinePoint<E>) -> AffinePoint<E> {
        &self + other
    }
}

impl<E: EllipticCurve> Neg for &AffinePoint<E> {
    type Output = AffinePoint<E>;

    fn neg(self) -> AffinePoint<E> {
        E::ec_neg(self)
    }
}

impl<E: EllipticCurve> Neg for AffinePoint<E> {
    type Output = AffinePoint<E>;

    fn neg(self) -> AffinePoint<E> {
        -&self
    }
}<|MERGE_RESOLUTION|>--- conflicted
+++ resolved
@@ -22,28 +22,6 @@
         pub fn as_bytes(&self) -> &[u8; 32] {
             &self.0
         }
-<<<<<<< HEAD
-
-        /// Consume this `CompressedEdwardsY` and return the underlying byte array.
-        pub fn to_bytes(&self) -> [u8; 32] {
-            self.0
-        }
-
-        /// Construct a `CompressedEdwardsY` from a slice of bytes.
-        ///
-        /// # Errors
-        ///
-        /// Returns [`TryFromSliceError`] if the input `bytes` slice does not have
-        /// a length of 32.
-        pub fn from_slice(
-            bytes: &[u8],
-        ) -> Result<CompressedEdwardsY, core::array::TryFromSliceError> {
-            bytes.try_into().map(CompressedEdwardsY)
-        }
-    }
-}
-=======
->>>>>>> fd6609b0
 
         /// Consume this `CompressedEdwardsY` and return the underlying byte array.
         pub fn to_bytes(&self) -> [u8; 32] {
