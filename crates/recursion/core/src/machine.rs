use std::ops::{Add, AddAssign};

use hashbrown::HashMap;
use p3_field::{extension::BinomiallyExtendable, PrimeField32};
use sp1_stark::{
    air::{InteractionScope, MachineAir},
    shape::OrderedShape,
    Chip, StarkGenericConfig, StarkMachine, PROOF_MAX_NUM_PVS,
};

use crate::{
    chips::{
        alu_base::{BaseAluChip, NUM_BASE_ALU_ENTRIES_PER_ROW},
        alu_ext::{ExtAluChip, NUM_EXT_ALU_ENTRIES_PER_ROW},
        batch_fri::BatchFRIChip,
        exp_reverse_bits::ExpReverseBitsLenChip,
        fri_fold::FriFoldChip,
        mem::{
            constant::NUM_CONST_MEM_ENTRIES_PER_ROW, variable::NUM_VAR_MEM_ENTRIES_PER_ROW,
            MemoryConstChip, MemoryVarChip,
        },
        poseidon2_skinny::Poseidon2SkinnyChip,
        poseidon2_wide::Poseidon2WideChip,
        public_values::{PublicValuesChip, PUB_VALUES_LOG_HEIGHT},
        select::SelectChip,
    },
    instruction::{HintBitsInstr, HintExt2FeltsInstr, HintInstr},
    shape::RecursionShape,
    ExpReverseBitsInstr, Instruction, RecursionProgram, D,
};

#[derive(sp1_derive::MachineAir)]
#[sp1_core_path = "sp1_core_machine"]
#[execution_record_path = "crate::ExecutionRecord<F>"]
#[program_path = "crate::RecursionProgram<F>"]
#[builder_path = "crate::builder::SP1RecursionAirBuilder<F = F>"]
#[eval_trait_bound = "AB::Var: 'static"]
pub enum RecursionAir<F: PrimeField32 + BinomiallyExtendable<D>, const DEGREE: usize> {
    MemoryConst(MemoryConstChip<F>),
    MemoryVar(MemoryVarChip<F>),
    BaseAlu(BaseAluChip),
    ExtAlu(ExtAluChip),
    Poseidon2Skinny(Poseidon2SkinnyChip<DEGREE>),
    Poseidon2Wide(Poseidon2WideChip<DEGREE>),
    Select(SelectChip),
    FriFold(FriFoldChip<DEGREE>),
    BatchFRI(BatchFRIChip<DEGREE>),
    ExpReverseBitsLen(ExpReverseBitsLenChip<DEGREE>),
    PublicValues(PublicValuesChip),
}

#[derive(Debug, Clone, Copy, Default)]
pub struct RecursionAirEventCount {
    pub mem_const_events: usize,
    pub mem_var_events: usize,
    pub base_alu_events: usize,
    pub ext_alu_events: usize,
    pub poseidon2_wide_events: usize,
    pub fri_fold_events: usize,
    pub batch_fri_events: usize,
    pub select_events: usize,
    pub exp_reverse_bits_len_events: usize,
}

impl<F: PrimeField32 + BinomiallyExtendable<D>, const DEGREE: usize> RecursionAir<F, DEGREE> {
    /// Get a machine with all chips, except the dummy chip.
    pub fn machine_wide_with_all_chips<SC: StarkGenericConfig<Val = F>>(
        config: SC,
    ) -> StarkMachine<SC, Self> {
        let chips = [
            RecursionAir::MemoryConst(MemoryConstChip::default()),
            RecursionAir::MemoryVar(MemoryVarChip::default()),
            RecursionAir::BaseAlu(BaseAluChip),
            RecursionAir::ExtAlu(ExtAluChip),
            RecursionAir::Poseidon2Wide(Poseidon2WideChip::<DEGREE>),
            RecursionAir::FriFold(FriFoldChip::<DEGREE>::default()),
            RecursionAir::BatchFRI(BatchFRIChip::<DEGREE>),
            RecursionAir::Select(SelectChip),
            RecursionAir::ExpReverseBitsLen(ExpReverseBitsLenChip::<DEGREE>),
            RecursionAir::PublicValues(PublicValuesChip),
        ]
        .map(Chip::new)
        .into_iter()
        .collect::<Vec<_>>();
        StarkMachine::new(config, chips, PROOF_MAX_NUM_PVS, false)
    }

    /// Get a machine with all chips, except the dummy chip.
    pub fn machine_skinny_with_all_chips<SC: StarkGenericConfig<Val = F>>(
        config: SC,
    ) -> StarkMachine<SC, Self> {
        let chips = [
            RecursionAir::MemoryConst(MemoryConstChip::default()),
            RecursionAir::MemoryVar(MemoryVarChip::default()),
            RecursionAir::BaseAlu(BaseAluChip),
            RecursionAir::ExtAlu(ExtAluChip),
            RecursionAir::Poseidon2Skinny(Poseidon2SkinnyChip::<DEGREE>::default()),
            RecursionAir::FriFold(FriFoldChip::<DEGREE>::default()),
            RecursionAir::BatchFRI(BatchFRIChip::<DEGREE>),
            RecursionAir::Select(SelectChip),
            RecursionAir::ExpReverseBitsLen(ExpReverseBitsLenChip::<DEGREE>),
            RecursionAir::PublicValues(PublicValuesChip),
        ]
        .map(Chip::new)
        .into_iter()
        .collect::<Vec<_>>();
        StarkMachine::new(config, chips, PROOF_MAX_NUM_PVS, false)
    }

    /// A machine with dyunamic chip sizes that includes the wide variant of the Poseidon2 chip.
    pub fn compress_machine<SC: StarkGenericConfig<Val = F>>(config: SC) -> StarkMachine<SC, Self> {
        let chips = [
            RecursionAir::MemoryConst(MemoryConstChip::default()),
            RecursionAir::MemoryVar(MemoryVarChip::default()),
            RecursionAir::BaseAlu(BaseAluChip),
            RecursionAir::ExtAlu(ExtAluChip),
            RecursionAir::Poseidon2Wide(Poseidon2WideChip::<DEGREE>),
            RecursionAir::BatchFRI(BatchFRIChip::<DEGREE>),
            RecursionAir::Select(SelectChip),
            RecursionAir::ExpReverseBitsLen(ExpReverseBitsLenChip::<DEGREE>),
            RecursionAir::PublicValues(PublicValuesChip),
        ]
        .map(Chip::new)
        .into_iter()
        .collect::<Vec<_>>();
        StarkMachine::new(config, chips, PROOF_MAX_NUM_PVS, false)
    }

    pub fn shrink_machine<SC: StarkGenericConfig<Val = F>>(config: SC) -> StarkMachine<SC, Self> {
        Self::compress_machine(config)
    }

    /// A machine with dynamic chip sizes that includes the skinny variant of the Poseidon2 chip.
    ///
    /// This machine assumes that the `shrink` stage has a fixed shape, so there is no need to
    /// fix the trace sizes.
    pub fn wrap_machine<SC: StarkGenericConfig<Val = F>>(config: SC) -> StarkMachine<SC, Self> {
        let chips = [
            RecursionAir::MemoryConst(MemoryConstChip::default()),
            RecursionAir::MemoryVar(MemoryVarChip::default()),
            RecursionAir::BaseAlu(BaseAluChip),
            RecursionAir::ExtAlu(ExtAluChip),
            RecursionAir::Poseidon2Skinny(Poseidon2SkinnyChip::<DEGREE>::default()),
            // RecursionAir::BatchFRI(BatchFRIChip::<DEGREE>),
            RecursionAir::Select(SelectChip),
            RecursionAir::PublicValues(PublicValuesChip),
        ]
        .map(Chip::new)
        .into_iter()
        .collect::<Vec<_>>();
        StarkMachine::new(config, chips, PROOF_MAX_NUM_PVS, false)
    }

    pub fn shrink_shape() -> RecursionShape {
        let shape = HashMap::from(
            [
                (Self::MemoryVar(MemoryVarChip::default()), 18),
                (Self::Select(SelectChip), 18),
                (Self::MemoryConst(MemoryConstChip::default()), 17),
                (Self::BatchFRI(BatchFRIChip::<DEGREE>), 17),
                (Self::BaseAlu(BaseAluChip), 17),
<<<<<<< HEAD
                (Self::ExtAlu(ExtAluChip), 15),
=======
                (Self::ExtAlu(ExtAluChip), 18),
>>>>>>> fd6609b0
                (Self::ExpReverseBitsLen(ExpReverseBitsLenChip::<DEGREE>), 17),
                (Self::Poseidon2Wide(Poseidon2WideChip::<DEGREE>), 16),
                (Self::PublicValues(PublicValuesChip), PUB_VALUES_LOG_HEIGHT),
            ]
            .map(|(chip, log_height)| (chip.name(), log_height)),
        );
        RecursionShape { inner: shape }
    }

    pub fn heights(program: &RecursionProgram<F>) -> Vec<(String, usize)> {
        let heights = program
            .inner
            .iter()
            .fold(RecursionAirEventCount::default(), |heights, instruction| heights + instruction);

        [
            (
                Self::MemoryConst(MemoryConstChip::default()),
                heights.mem_const_events.div_ceil(NUM_CONST_MEM_ENTRIES_PER_ROW),
            ),
            (
                Self::MemoryVar(MemoryVarChip::default()),
                heights.mem_var_events.div_ceil(NUM_VAR_MEM_ENTRIES_PER_ROW),
            ),
            (
                Self::BaseAlu(BaseAluChip),
                heights.base_alu_events.div_ceil(NUM_BASE_ALU_ENTRIES_PER_ROW),
            ),
            (
                Self::ExtAlu(ExtAluChip),
                heights.ext_alu_events.div_ceil(NUM_EXT_ALU_ENTRIES_PER_ROW),
            ),
            (Self::Poseidon2Wide(Poseidon2WideChip::<DEGREE>), heights.poseidon2_wide_events),
            (Self::BatchFRI(BatchFRIChip::<DEGREE>), heights.batch_fri_events),
            (Self::Select(SelectChip), heights.select_events),
            (
                Self::ExpReverseBitsLen(ExpReverseBitsLenChip::<DEGREE>),
                heights.exp_reverse_bits_len_events,
            ),
            (Self::PublicValues(PublicValuesChip), PUB_VALUES_LOG_HEIGHT),
        ]
        .map(|(chip, log_height)| (chip.name(), log_height))
        .to_vec()
    }
}

impl<F> AddAssign<&Instruction<F>> for RecursionAirEventCount {
    #[inline]
    fn add_assign(&mut self, rhs: &Instruction<F>) {
        match rhs {
            Instruction::BaseAlu(_) => self.base_alu_events += 1,
            Instruction::ExtAlu(_) => self.ext_alu_events += 1,
            Instruction::Mem(_) => self.mem_const_events += 1,
            Instruction::Poseidon2(_) => self.poseidon2_wide_events += 1,
            Instruction::Select(_) => self.select_events += 1,
            Instruction::ExpReverseBitsLen(ExpReverseBitsInstr { addrs, .. }) => {
                self.exp_reverse_bits_len_events += addrs.exp.len()
            }
            Instruction::Hint(HintInstr { output_addrs_mults })
            | Instruction::HintBits(HintBitsInstr {
                output_addrs_mults,
                input_addr: _, // No receive interaction for the hint operation
            }) => self.mem_var_events += output_addrs_mults.len(),
            Instruction::HintExt2Felts(HintExt2FeltsInstr {
                output_addrs_mults,
                input_addr: _, // No receive interaction for the hint operation
            }) => self.mem_var_events += output_addrs_mults.len(),
            Instruction::FriFold(_) => self.fri_fold_events += 1,
            Instruction::BatchFRI(instr) => {
                self.batch_fri_events += instr.base_vec_addrs.p_at_x.len()
            }
            Instruction::HintAddCurve(instr) => {
                self.mem_var_events += instr.output_x_addrs_mults.len();
                self.mem_var_events += instr.output_y_addrs_mults.len();
            }
            Instruction::CommitPublicValues(_) => {}
            Instruction::Print(_) => {}
            #[cfg(feature = "debug")]
            Instruction::DebugBacktrace(_) => {}
        }
    }
}

impl<F> Add<&Instruction<F>> for RecursionAirEventCount {
    type Output = Self;

    #[inline]
    fn add(mut self, rhs: &Instruction<F>) -> Self::Output {
        self += rhs;
        self
    }
}

impl From<RecursionShape> for OrderedShape {
    fn from(value: RecursionShape) -> Self {
        value.inner.into_iter().collect()
    }
}

#[cfg(test)]
pub mod tests {

    use std::{iter::once, sync::Arc};

    use machine::RecursionAir;
    use p3_baby_bear::DiffusionMatrixBabyBear;
    use p3_field::{
        extension::{BinomialExtensionField, HasFrobenius},
        AbstractExtensionField, AbstractField, Field,
    };
    use rand::prelude::*;
    use sp1_core_machine::utils::run_test_machine;
    use sp1_stark::{baby_bear_poseidon2::BabyBearPoseidon2, StarkGenericConfig};

    // TODO expand glob import
    use crate::{runtime::instruction as instr, *};

    type SC = BabyBearPoseidon2;
    type F = <SC as StarkGenericConfig>::Val;
    type EF = <SC as StarkGenericConfig>::Challenge;
    type A = RecursionAir<F, 3>;
    type B = RecursionAir<F, 9>;

    /// Runs the given program on machines that use the wide and skinny Poseidon2 chips.
    pub fn run_recursion_test_machines(program: RecursionProgram<F>) {
        let program = Arc::new(program);
        let mut runtime =
            Runtime::<F, EF, DiffusionMatrixBabyBear>::new(program.clone(), SC::new().perm);
        runtime.run().unwrap();

        // Run with the poseidon2 wide chip.
        let machine = A::machine_wide_with_all_chips(BabyBearPoseidon2::default());
        let (pk, vk) = machine.setup(&program);
        run_test_machine(vec![runtime.record.clone()], machine, pk, vk)
            .expect("Verification failed");

        // Run with the poseidon2 skinny chip.
        let skinny_machine =
            B::machine_skinny_with_all_chips(BabyBearPoseidon2::ultra_compressed());
        let (pk, vk) = skinny_machine.setup(&program);
        run_test_machine(vec![runtime.record], skinny_machine, pk, vk)
            .expect("Verification failed");
    }

    /// Constructs a linear program and runs it on machines that use the wide and skinny Poseidon2 chips.
    pub fn test_recursion_linear_program(instrs: Vec<Instruction<F>>) {
        run_recursion_test_machines(linear_program(instrs).unwrap());
    }

    #[test]
    pub fn fibonacci() {
        let n = 10;

        let instructions = once(instr::mem(MemAccessKind::Write, 1, 0, 0))
            .chain(once(instr::mem(MemAccessKind::Write, 2, 1, 1)))
            .chain((2..=n).map(|i| instr::base_alu(BaseAluOpcode::AddF, 2, i, i - 2, i - 1)))
            .chain(once(instr::mem(MemAccessKind::Read, 1, n - 1, 34)))
            .chain(once(instr::mem(MemAccessKind::Read, 2, n, 55)))
            .collect::<Vec<_>>();

        test_recursion_linear_program(instructions);
    }

    #[test]
    #[should_panic]
    pub fn div_nonzero_by_zero() {
        let instructions = vec![
            instr::mem(MemAccessKind::Write, 1, 0, 0),
            instr::mem(MemAccessKind::Write, 1, 1, 1),
            instr::base_alu(BaseAluOpcode::DivF, 1, 2, 1, 0),
            instr::mem(MemAccessKind::Read, 1, 2, 1),
        ];

        test_recursion_linear_program(instructions);
    }

    #[test]
    pub fn div_zero_by_zero() {
        let instructions = vec![
            instr::mem(MemAccessKind::Write, 1, 0, 0),
            instr::mem(MemAccessKind::Write, 1, 1, 0),
            instr::base_alu(BaseAluOpcode::DivF, 1, 2, 1, 0),
            instr::mem(MemAccessKind::Read, 1, 2, 1),
        ];

        test_recursion_linear_program(instructions);
    }

    #[test]
    pub fn field_norm() {
        let mut instructions = Vec::new();

        let mut rng = StdRng::seed_from_u64(0xDEADBEEF);
        let mut addr = 0;
        for _ in 0..100 {
            let inner: [F; 4] = std::iter::repeat_with(|| {
                core::array::from_fn(|_| rng.sample(rand::distributions::Standard))
            })
            .find(|xs| !xs.iter().all(F::is_zero))
            .unwrap();
            let x = BinomialExtensionField::<F, D>::from_base_slice(&inner);
            let gal = x.galois_group();

            let mut acc = BinomialExtensionField::one();

            instructions.push(instr::mem_ext(MemAccessKind::Write, 1, addr, acc));
            for conj in gal {
                instructions.push(instr::mem_ext(MemAccessKind::Write, 1, addr + 1, conj));
                instructions.push(instr::ext_alu(ExtAluOpcode::MulE, 1, addr + 2, addr, addr + 1));

                addr += 2;
                acc *= conj;
            }
            let base_cmp: F = acc.as_base_slice()[0];
            instructions.push(instr::mem_single(MemAccessKind::Read, 1, addr, base_cmp));
            addr += 1;
        }

        test_recursion_linear_program(instructions);
    }
}<|MERGE_RESOLUTION|>--- conflicted
+++ resolved
@@ -159,11 +159,7 @@
                 (Self::MemoryConst(MemoryConstChip::default()), 17),
                 (Self::BatchFRI(BatchFRIChip::<DEGREE>), 17),
                 (Self::BaseAlu(BaseAluChip), 17),
-<<<<<<< HEAD
-                (Self::ExtAlu(ExtAluChip), 15),
-=======
                 (Self::ExtAlu(ExtAluChip), 18),
->>>>>>> fd6609b0
                 (Self::ExpReverseBitsLen(ExpReverseBitsLenChip::<DEGREE>), 17),
                 (Self::Poseidon2Wide(Poseidon2WideChip::<DEGREE>), 16),
                 (Self::PublicValues(PublicValuesChip), PUB_VALUES_LOG_HEIGHT),
