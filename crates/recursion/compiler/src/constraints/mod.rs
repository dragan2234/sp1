--- conflicted
+++ resolved
@@ -407,10 +407,7 @@
                         self.emit_inner(constraints, block.ops);
                     }
                 }
-<<<<<<< HEAD
-=======
                 DslIr::DebugBacktrace(_) => {}
->>>>>>> fd6609b0
                 _ => panic!("unsupported {:?}", instruction),
             };
         }
