--- conflicted
+++ resolved
@@ -40,11 +40,7 @@
 rayon = "1.10.0"
 
 [dev-dependencies]
-<<<<<<< HEAD
-sp1-core-executor = { workspace = true, features = ["programs"] }
-=======
 sp1-core-executor = { workspace = true }
->>>>>>> fd6609b0
 sp1-recursion-core = { workspace = true, features = ["program_validation"] }
 ff = { version = "0.13", features = ["derive", "derive_bits"] }
 p3-challenger = { workspace = true }
@@ -58,9 +54,5 @@
 
 [features]
 native-gnark = ["sp1-recursion-gnark-ffi/native"]
-<<<<<<< HEAD
-export-tests = ["dep:test-artifacts"]
-=======
 export-tests = []
->>>>>>> fd6609b0
 debug = ["sp1-core-machine/debug", "sp1-recursion-compiler/debug"]