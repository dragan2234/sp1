--- conflicted
+++ resolved
@@ -11,16 +11,6 @@
 	"github.com/succinctlabs/sp1-recursion-gnark/sp1/poseidon2"
 )
 
-<<<<<<< HEAD
-var SRS_FILE string = "srs.bin"
-var SRS_LAGRANGE_FILE string = "vars.bin"
-var CONSTRAINTS_JSON_FILE string = "constraints.json"
-var WITNESS_JSON_FILE string = "witness.json"
-var VERIFIER_CONTRACT_PATH string = "PlonkVerifier.sol"
-var CIRCUIT_PATH string = "circuit.bin"
-var VK_PATH string = "vk.bin"
-var PK_PATH string = "pk.bin"
-=======
 var srsFile string = "srs.bin"
 var srsLagrangeFile string = "srs_lagrange.bin"
 var constraintsJsonFile string = "constraints.json"
@@ -28,7 +18,6 @@
 var circuitPath string = "circuit.bin"
 var vkPath string = "vk.bin"
 var pkPath string = "pk.bin"
->>>>>>> 366619d3
 
 type Circuit struct {
 	VkeyHash             frontend.Variable `gnark:",public"`
